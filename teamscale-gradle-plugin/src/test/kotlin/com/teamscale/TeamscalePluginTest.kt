package com.teamscale

<<<<<<< HEAD
import com.teamscale.TestwiseCoverageReportAssert.Companion.assertThat
import com.teamscale.client.EReportFormat
import com.teamscale.client.JsonUtils
import com.teamscale.report.testwise.model.ETestExecutionResult
import com.teamscale.report.testwise.model.TestwiseCoverageReport
import com.teamscale.test.commons.TeamscaleMockServer
=======
>>>>>>> 1bb5539a
import org.assertj.core.api.Assertions.assertThat
import org.junit.jupiter.api.BeforeEach
import org.junit.jupiter.api.Test


/**
 * Integration tests for the Teamscale Gradle plugin.
 */
class TeamscalePluginTest : TeamscalePluginTestBase() {

	@BeforeEach
	fun init() {
		rootProject.withSingleProject()
		rootProject.defaultProjectSetup()
	}

	@Test
	fun `teamscale plugin can be configured`() {
		rootProject.defineTestTasks()

		assertThat(run("clean", "tasks").output).contains("SUCCESS")
	}

	@Test
	fun `unit tests can be executed normally`() {
		rootProject.excludeFailingTests()
		rootProject.defineTestTasks()

		assertThat(
			run("clean", "unitTest").output
		).contains("SUCCESS (18 tests, 12 successes, 0 failures, 6 skipped)")
	}
<<<<<<< HEAD

	@Test
	fun `all unit tests produce coverage`() {
		val build = build(
			true, true,
			"--continue",
			"clean",
			"unitTest",
			"--impacted",
			"--run-all-tests",
			"teamscaleReportUpload"
		)
		assertThat(build.output).contains("FAILURE (21 tests, 14 successes, 1 failures, 6 skipped)")
			.doesNotContain("you did not provide all relevant class files")
		val testwiseCoverageReportFile =
			File(temporaryFolder, "build/reports/testwise-coverage/unitTest/Unit-Tests.json")
		assertThat(testwiseCoverageReportFile).exists()

		assertFullCoverage(testwiseCoverageReportFile.readText())

		val report = teamscaleMockServer.getOnlyReport("Unit Tests", EReportFormat.TESTWISE_COVERAGE)
		assertFullCoverage(report)
	}

	@Test
	fun `only impacted unit tests are executed`() {
		val build = build(
			true, false,
			"--continue",
			"clean",
			"unitTest",
			"--impacted",
			"teamscaleReportUpload"
		)
		assertThat(build.output).contains("SUCCESS (1 tests, 1 successes, 0 failures, 0 skipped)")
		val testwiseCoverageReportFile =
			File(temporaryFolder, "build/reports/testwise-coverage/unitTest/Unit-Tests.json")
		assertThat(testwiseCoverageReportFile).exists()

		assertPartialCoverage(testwiseCoverageReportFile.readText())

		val report = teamscaleMockServer.getOnlyReport("Unit Tests", EReportFormat.TESTWISE_COVERAGE)
		assertPartialCoverage(report)
	}

	@Test
	fun `unit tests without server config produce coverage`() {
		val build = build(
			true, true,
			"clean",
			"unitTest",
			"-PwithoutServerConfig=true"
		)
		assertThat(build.output).contains("FAILURE (21 tests, 14 successes, 1 failures, 6 skipped)")
			.doesNotContain("you did not provide all relevant class files")
			.doesNotContain("WARNING: JAXBContext implementation could not be found. WADL feature is disabled.")
			.doesNotContain("WARNING: A class javax.activation.DataSource for a default provider")
		val testwiseCoverageReportFile =
			File(temporaryFolder, "build/reports/testwise-coverage/unitTest/Unit-Tests.json")
		assertThat(testwiseCoverageReportFile).exists()

		val source = testwiseCoverageReportFile.readText()
		assertFullCoverage(source)
	}

	@Test
	fun `prefer using branch and timestamp to upload reports when provided manually`() {
		val build = build(
			true, true,
			"--continue",
			"clean",
			"unitTest",
			"--impacted",
			"--run-all-tests",
			"teamscaleReportUpload"
		)
		assertThat(teamscaleMockServer.onlySession.commit).isEqualTo("null:myRepoId, master:1544512967526")
	}

	@Test
	fun `upload reports to repo and revision when timestamp is not provided manually`() {
		val build = build(
			true, true,
			"-PwithoutTimestamp=true",
			"--continue",
			"clean",
			"unitTest",
			"--impacted",
			"--run-all-tests",
			"teamscaleReportUpload"
		)
		val session = teamscaleMockServer.onlySession
		assertThat(session.commit).isEqualTo("abcd1337:myRepoId, null")
	}

	@Test
	fun `prefer using branch and timestamp to retrieve impacted tests when provided manually`() {
		val build = build(
			true, false,
			"--continue",
			"clean",
			"unitTest",
			"--impacted",
			"teamscaleReportUpload"
		)
		assertThat(teamscaleMockServer.impactedTestCommits).contains("null:myRepoId, master:1544512967526")
	}

	@Test
	fun `use repo and revision to retrieve impacted tests when timestamp is not provided manually`() {
		val build = build(
			true, false,
			"-PwithoutTimestamp=true",
			"--continue",
			"clean",
			"unitTest",
			"--impacted",
			"teamscaleReportUpload"
		)
		assertThat(teamscaleMockServer.impactedTestCommits).contains("abcd1337:myRepoId, null")
	}

	@Test
	fun `wrong include pattern produces error`() {
		val build = build(
			true, true,
			"clean",
			"unitTest",
			"-PjacocoIncludePattern=non.existent.package.*"
		)
		assertThat(build.output).contains("None of the 9 class files found in the given directories match the configured include/exclude patterns!")
	}

	private fun build(executesTask: Boolean, expectFailure: Boolean, vararg arguments: String): BuildResult {
		val runnerArgs = arguments.toMutableList()
		val runner = GradleRunner.create()
		runnerArgs.add("--stacktrace")

		if (DEBUG_TEST_ENGINE || DEBUG_PLUGIN) {
			runner.withDebug(true)
			runnerArgs.add("--refresh-dependencies")
			runnerArgs.add("--debug")
		}
		if (executesTask && DEBUG_TEST_ENGINE) {
			runnerArgs.add("--debug-jvm")
		}

		runner
			.withProjectDir(temporaryFolder)
			.withPluginClasspath()
			.withArguments(runnerArgs)
			.withGradleVersion("8.4")

		if (DEBUG_PLUGIN) {
			runner.withDebug(true)
		}

		val buildResult =
			if (expectFailure) {
				runner.buildAndFail()
			} else {
				runner.build()
			}

		if (DEBUG_TEST_ENGINE || DEBUG_PLUGIN) {
			println(buildResult.output)
		}

		return buildResult
	}

	private fun assertFullCoverage(source: String) {
		val testwiseCoverageReport = JsonUtils.deserialize(source, TestwiseCoverageReport::class.java)
		assertThat(testwiseCoverageReport)
			.hasPartial(false)
			.containsExecutionResult("com/example/project/IgnoredJUnit4Test/systemTest", ETestExecutionResult.SKIPPED)
			.containsExecutionResult("com/example/project/JUnit4Test/systemTest", ETestExecutionResult.PASSED)
			.containsExecutionResult(
				"com/example/project/JUnit5Test/withValueSource(String)",
				ETestExecutionResult.PASSED
			)
			.containsExecutionResult(
				"com/example/project/FailingRepeatedTest/testRepeatedTest()",
				ETestExecutionResult.FAILURE
			)
			.containsExecutionResult("FibonacciTest/test[4]", ETestExecutionResult.PASSED)
			.containsCoverage(
				"com/example/project/JUnit4Test/systemTest",
				"com/example/project/Calculator.java",
				"13,16,20-22"
			)
			// 19 Tests because JUnit 5 parameterized tests are grouped
			.hasSize(19)
	}

	private fun assertPartialCoverage(source: String) {
		val testwiseCoverageReport = JsonUtils.deserialize(source, TestwiseCoverageReport::class.java)
		assertThat(testwiseCoverageReport)
			.hasPartial(true)
			.containsExecutionResult("com/example/project/JUnit4Test/systemTest", ETestExecutionResult.PASSED)
			.containsCoverage(
				"com/example/project/JUnit4Test/systemTest",
				"com/example/project/Calculator.java",
				"13,16,20-22"
			)
			.hasSize(19)
			.hasTestsWithCoverage(1)
	}
}
=======
}
>>>>>>> 1bb5539a
<|MERGE_RESOLUTION|>--- conflicted
+++ resolved
@@ -1,14 +1,5 @@
 package com.teamscale
 
-<<<<<<< HEAD
-import com.teamscale.TestwiseCoverageReportAssert.Companion.assertThat
-import com.teamscale.client.EReportFormat
-import com.teamscale.client.JsonUtils
-import com.teamscale.report.testwise.model.ETestExecutionResult
-import com.teamscale.report.testwise.model.TestwiseCoverageReport
-import com.teamscale.test.commons.TeamscaleMockServer
-=======
->>>>>>> 1bb5539a
 import org.assertj.core.api.Assertions.assertThat
 import org.junit.jupiter.api.BeforeEach
 import org.junit.jupiter.api.Test
@@ -41,216 +32,4 @@
 			run("clean", "unitTest").output
 		).contains("SUCCESS (18 tests, 12 successes, 0 failures, 6 skipped)")
 	}
-<<<<<<< HEAD
-
-	@Test
-	fun `all unit tests produce coverage`() {
-		val build = build(
-			true, true,
-			"--continue",
-			"clean",
-			"unitTest",
-			"--impacted",
-			"--run-all-tests",
-			"teamscaleReportUpload"
-		)
-		assertThat(build.output).contains("FAILURE (21 tests, 14 successes, 1 failures, 6 skipped)")
-			.doesNotContain("you did not provide all relevant class files")
-		val testwiseCoverageReportFile =
-			File(temporaryFolder, "build/reports/testwise-coverage/unitTest/Unit-Tests.json")
-		assertThat(testwiseCoverageReportFile).exists()
-
-		assertFullCoverage(testwiseCoverageReportFile.readText())
-
-		val report = teamscaleMockServer.getOnlyReport("Unit Tests", EReportFormat.TESTWISE_COVERAGE)
-		assertFullCoverage(report)
-	}
-
-	@Test
-	fun `only impacted unit tests are executed`() {
-		val build = build(
-			true, false,
-			"--continue",
-			"clean",
-			"unitTest",
-			"--impacted",
-			"teamscaleReportUpload"
-		)
-		assertThat(build.output).contains("SUCCESS (1 tests, 1 successes, 0 failures, 0 skipped)")
-		val testwiseCoverageReportFile =
-			File(temporaryFolder, "build/reports/testwise-coverage/unitTest/Unit-Tests.json")
-		assertThat(testwiseCoverageReportFile).exists()
-
-		assertPartialCoverage(testwiseCoverageReportFile.readText())
-
-		val report = teamscaleMockServer.getOnlyReport("Unit Tests", EReportFormat.TESTWISE_COVERAGE)
-		assertPartialCoverage(report)
-	}
-
-	@Test
-	fun `unit tests without server config produce coverage`() {
-		val build = build(
-			true, true,
-			"clean",
-			"unitTest",
-			"-PwithoutServerConfig=true"
-		)
-		assertThat(build.output).contains("FAILURE (21 tests, 14 successes, 1 failures, 6 skipped)")
-			.doesNotContain("you did not provide all relevant class files")
-			.doesNotContain("WARNING: JAXBContext implementation could not be found. WADL feature is disabled.")
-			.doesNotContain("WARNING: A class javax.activation.DataSource for a default provider")
-		val testwiseCoverageReportFile =
-			File(temporaryFolder, "build/reports/testwise-coverage/unitTest/Unit-Tests.json")
-		assertThat(testwiseCoverageReportFile).exists()
-
-		val source = testwiseCoverageReportFile.readText()
-		assertFullCoverage(source)
-	}
-
-	@Test
-	fun `prefer using branch and timestamp to upload reports when provided manually`() {
-		val build = build(
-			true, true,
-			"--continue",
-			"clean",
-			"unitTest",
-			"--impacted",
-			"--run-all-tests",
-			"teamscaleReportUpload"
-		)
-		assertThat(teamscaleMockServer.onlySession.commit).isEqualTo("null:myRepoId, master:1544512967526")
-	}
-
-	@Test
-	fun `upload reports to repo and revision when timestamp is not provided manually`() {
-		val build = build(
-			true, true,
-			"-PwithoutTimestamp=true",
-			"--continue",
-			"clean",
-			"unitTest",
-			"--impacted",
-			"--run-all-tests",
-			"teamscaleReportUpload"
-		)
-		val session = teamscaleMockServer.onlySession
-		assertThat(session.commit).isEqualTo("abcd1337:myRepoId, null")
-	}
-
-	@Test
-	fun `prefer using branch and timestamp to retrieve impacted tests when provided manually`() {
-		val build = build(
-			true, false,
-			"--continue",
-			"clean",
-			"unitTest",
-			"--impacted",
-			"teamscaleReportUpload"
-		)
-		assertThat(teamscaleMockServer.impactedTestCommits).contains("null:myRepoId, master:1544512967526")
-	}
-
-	@Test
-	fun `use repo and revision to retrieve impacted tests when timestamp is not provided manually`() {
-		val build = build(
-			true, false,
-			"-PwithoutTimestamp=true",
-			"--continue",
-			"clean",
-			"unitTest",
-			"--impacted",
-			"teamscaleReportUpload"
-		)
-		assertThat(teamscaleMockServer.impactedTestCommits).contains("abcd1337:myRepoId, null")
-	}
-
-	@Test
-	fun `wrong include pattern produces error`() {
-		val build = build(
-			true, true,
-			"clean",
-			"unitTest",
-			"-PjacocoIncludePattern=non.existent.package.*"
-		)
-		assertThat(build.output).contains("None of the 9 class files found in the given directories match the configured include/exclude patterns!")
-	}
-
-	private fun build(executesTask: Boolean, expectFailure: Boolean, vararg arguments: String): BuildResult {
-		val runnerArgs = arguments.toMutableList()
-		val runner = GradleRunner.create()
-		runnerArgs.add("--stacktrace")
-
-		if (DEBUG_TEST_ENGINE || DEBUG_PLUGIN) {
-			runner.withDebug(true)
-			runnerArgs.add("--refresh-dependencies")
-			runnerArgs.add("--debug")
-		}
-		if (executesTask && DEBUG_TEST_ENGINE) {
-			runnerArgs.add("--debug-jvm")
-		}
-
-		runner
-			.withProjectDir(temporaryFolder)
-			.withPluginClasspath()
-			.withArguments(runnerArgs)
-			.withGradleVersion("8.4")
-
-		if (DEBUG_PLUGIN) {
-			runner.withDebug(true)
-		}
-
-		val buildResult =
-			if (expectFailure) {
-				runner.buildAndFail()
-			} else {
-				runner.build()
-			}
-
-		if (DEBUG_TEST_ENGINE || DEBUG_PLUGIN) {
-			println(buildResult.output)
-		}
-
-		return buildResult
-	}
-
-	private fun assertFullCoverage(source: String) {
-		val testwiseCoverageReport = JsonUtils.deserialize(source, TestwiseCoverageReport::class.java)
-		assertThat(testwiseCoverageReport)
-			.hasPartial(false)
-			.containsExecutionResult("com/example/project/IgnoredJUnit4Test/systemTest", ETestExecutionResult.SKIPPED)
-			.containsExecutionResult("com/example/project/JUnit4Test/systemTest", ETestExecutionResult.PASSED)
-			.containsExecutionResult(
-				"com/example/project/JUnit5Test/withValueSource(String)",
-				ETestExecutionResult.PASSED
-			)
-			.containsExecutionResult(
-				"com/example/project/FailingRepeatedTest/testRepeatedTest()",
-				ETestExecutionResult.FAILURE
-			)
-			.containsExecutionResult("FibonacciTest/test[4]", ETestExecutionResult.PASSED)
-			.containsCoverage(
-				"com/example/project/JUnit4Test/systemTest",
-				"com/example/project/Calculator.java",
-				"13,16,20-22"
-			)
-			// 19 Tests because JUnit 5 parameterized tests are grouped
-			.hasSize(19)
-	}
-
-	private fun assertPartialCoverage(source: String) {
-		val testwiseCoverageReport = JsonUtils.deserialize(source, TestwiseCoverageReport::class.java)
-		assertThat(testwiseCoverageReport)
-			.hasPartial(true)
-			.containsExecutionResult("com/example/project/JUnit4Test/systemTest", ETestExecutionResult.PASSED)
-			.containsCoverage(
-				"com/example/project/JUnit4Test/systemTest",
-				"com/example/project/Calculator.java",
-				"13,16,20-22"
-			)
-			.hasSize(19)
-			.hasTestsWithCoverage(1)
-	}
-}
-=======
-}
->>>>>>> 1bb5539a
+}