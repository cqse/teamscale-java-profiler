--- conflicted
+++ resolved
@@ -2,7 +2,7 @@
 
 import com.teamscale.client.TestDetails;
 import com.teamscale.client.TestForPrioritization;
-import org.conqat.lib.commons.string.StringUtils;
+import com.teamscale.report.util.StringUtilsKt;
 import org.junit.platform.console.Logger;
 
 import java.util.ArrayList;
@@ -51,22 +51,18 @@
 	 * Converts the {@link TestForPrioritization}s returned from Teamscale to a
 	 * list of unique IDs to be fed into JUnit Platform.
 	 */
-<<<<<<< HEAD
-	public List<String> convertToUniqueIds(List<TestForPrioritization> impactedTests) {
-		return impactedTests.stream().map(test -> uniformPathToUniqueIdMapping.get(test.getUniformPath()))
-				.collect(Collectors.toList());
-=======
 	public List<String> convertToUniqueIds(Logger logger, List<TestForPrioritization> impactedTests) {
 		List<String> list = new ArrayList<>();
 		for (TestForPrioritization impactedTest : impactedTests) {
-			logger.info("" + impactedTest.uniformPath + " " + impactedTest.selectionReason);
+			logger.info("" + impactedTest.getUniformPath() + " " + impactedTest.getSelectionReason());
 
-			String testUniqueIds = uniformPathToUniqueIdMapping.get(impactedTest.uniformPath);
+			String testUniqueIds = uniformPathToUniqueIdMapping.get(impactedTest.getUniformPath());
 			if (testUniqueIds == null) {
-				logger.error("Retrieved invalid test '" + impactedTest.uniformPath + "' from Teamscale server!");
+				logger.error("Retrieved invalid test '" + impactedTest.getUniformPath() + "' from Teamscale server!");
 				logger.error("The following seem related:");
 				uniformPathToUniqueIdMapping.keySet().stream().sorted(Comparator
-						.comparing(testPath -> StringUtils.editDistance(impactedTest.uniformPath, testPath))).limit(5)
+						.comparing(testPath -> StringUtilsKt.editDistance(impactedTest.getUniformPath(), testPath)))
+						.limit(5)
 						.forEach(testAlternative -> logger.error(" - " + testAlternative));
 
 				logger.error("Falling back to execute all...");
@@ -75,6 +71,5 @@
 			list.add(testUniqueIds);
 		}
 		return list;
->>>>>>> 15ad991c
 	}
 }