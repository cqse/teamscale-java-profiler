--- conflicted
+++ resolved
@@ -5,11 +5,9 @@
 - PATCH version when you make backwards compatible bug fixes.
 
 # Next Release
-<<<<<<< HEAD
 - [feature] add installer for system-wide installation
 - [feature] allow specifying path to configuration file via environment variable `TEAMSCALE_JAVA_PROFILER_CONFIG`
 - [breaking change] default log and coverage file directory changed to `/tmp` which works in more situations
-=======
 - [feature] _agent_: Added stable support for Java 21 and experimental support for Java 22
 - [fix] _agent_: Produce more helpful error results in case a service call to Teamscale fails while handling an HTTP call 
 - [fix] _teamscale-maven-plugin_: The same uniform paths were extracted for tests that have the same name in a Cucumber feature file 
@@ -41,7 +39,6 @@
 - [breaking] _tia-runlisteners_: Requires JUnit 5.10.0 now
 - [feature] _agent_: Added support for Java 19, 20 and experimental support for 21
 - [fix] _agent_: Attaching the agent in testwise mode to a JBoss Wildfly server caused a crash
->>>>>>> 1792a11f
 
 # 31.0.0
 - [breaking change] Replaced `teamscale-git-properties-jar` with `git-properties-jar`. Jars/Wars/Ears/Aars provided with this option will now also be searched recursively for git.properties files except you set `search-git-properties-recursively=false`.
