--- conflicted
+++ resolved
@@ -1,14 +1,11 @@
 We use [semantic versioning][semver]
 
 # Next version
-<<<<<<< HEAD
 - [feature] support for git.properties to supply commit information
-=======
 - [breaking change] Agent now ignores SSL certificates by default and only turns on validation if
   `validate-ssl=true` is passed in the agent arguments. Existing setups will continue to work but
   validation will be disabled from this version on
 - [fix] Agent uses higher timeouts (20s) for all HTTP connections to account for slow networks
->>>>>>> 30e6f07b
 
 # 14.0.0
 - [fix] Reduced memory requirements for generating testwise coverage.
