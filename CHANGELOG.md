--- conflicted
+++ resolved
@@ -5,16 +5,13 @@
 - PATCH version when you make backwards compatible bug fixes.
 
 # Next Release
-<<<<<<< HEAD
 - [feature] _agent_: Extended list of packages excluded by default
-=======
 
 # 33.0.0
 - [feature] add installer for system-wide installation (see agent/MIGRATION.md for a migration guide)
 - [feature] allow specifying configuration ID from Teamscale via environment variable `TEAMSCALE_JAVA_PROFILER_CONFIG_ID`
 - [breaking change] default log and coverage file directory changed to `/tmp` which works in more situations
 - [feature] _agent_: Added `config-id` option to allow retrieving the agent configuration from Teamscale. 
->>>>>>> 4d95c0e7
 
 # 32.6.3
 - Re-Release 32.6.2
