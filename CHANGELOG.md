--- conflicted
+++ resolved
@@ -5,14 +5,11 @@
 - PATCH version when you make backwards compatible bug fixes.
 
 # next release
-
-<<<<<<< HEAD
 - [fix] _impacted-test-engine_: Handle tests with trailing whitespaces correctly
-=======
+
 # 25.0.0
  - [breaking] Find git.properties files recursively in folders, all types of archive files (jar, war, ear, aar, ...) and arbitrary depth. This was only possible for nested jar and war files and up to nesting depth 1. If you'd like to disable recursive search, e.g. due to performance issues, please use `search-git-properties-recursively=false`.  
   Note: This is not actually a breaking change but if you profile large projects and don't use the multi-project upload, you might want to disable recursive search.
->>>>>>> bdedcc6d
 
 # 24.1.1
 
