--- conflicted
+++ resolved
@@ -5,12 +5,11 @@
 - PATCH version when you make backwards compatible bug fixes.
 
 # Next Release
-<<<<<<< HEAD
 - [feature] add installer for system-wide installation (see agent/MIGRATION.md for a migration guide)
 - [feature] allow specifying configuration ID from Teamscale via environment variable `TEAMSCALE_JAVA_PROFILER_CONFIG_ID`
 - [breaking change] default log and coverage file directory changed to `/tmp` which works in more situations
 - [feature] _agent_: Added `config-id` option to allow retrieving the agent configuration from Teamscale. 
-=======
+
 # 32.6.3
 - Re-Release 32.6.2
 
@@ -35,7 +34,6 @@
 
 # 32.4.1
 - [fix] _agent_: The agent crashed while starting on some machines with "cannot construct instances of" errors 
->>>>>>> d17f3de7
 
 # 32.4.0
 - [feature] _agent_: Added stable support for Java 21 and experimental support for Java 22
