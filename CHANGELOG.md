--- conflicted
+++ resolved
@@ -5,72 +5,52 @@
 - PATCH version when you make backwards compatible bug fixes.
 
 # Next Release
-
-<<<<<<< HEAD
-- [feature] The agent now follows HTTP 307/308 redirects for Teamscale uploads
 - [fix] The agent now uses HTTPS when port 443 is specified in a URL but no scheme is provided
-=======
+
 # 22.1.0
 - [feature] The agent now follows HTTP 307/308 redirects for Teamscale uploads
 - [fix] Updated to latest Log4J 2.17.1
->>>>>>> edc862bc
 
 # 22.0.0
-
-- [feature] Option `teamscale-revision-manifest-jar` which can be used to read the git commit revision from
-  the `META-INF/MANIFEST.MF` in the Jar file. The field must be named `Revision` and must be provided as a main
-  attribute. Alternatively the field can be called `Git_Commit` and must be an attribute of an entry called `Git`.
+- [feature] Option `teamscale-revision-manifest-jar` which can be used to read the git commit revision from the `META-INF/MANIFEST.MF` in the Jar file. The field must be named `Revision` and must be provided as a main attribute. Alternatively the field can be called `Git_Commit` and must be an attribute of an entry called `Git`.
 - [breaking change] SSL validation (option `validate-ssl`) is now enabled by default
 
 # 21.9.0
-
 - [feature] _teamscale-gradle-plugin_: Improve compatibility with Groovy DSL
 - [feature] _teamscale-client_: Added support for jQAssistant report format
 - [feature] _teamscale-client_: Added upload endpoint that accepts a string instead of EReportFormat
 
 # 21.8.0
-
-- [feature] Option `artifactory-api-key` that can be used instead of `artifactory-user` and `artifactory-password` as
-  authentication mechanism for artifactory.
+- [feature] Option `artifactory-api-key` that can be used instead of `artifactory-user` and `artifactory-password` as authentication mechanism for artifactory.
 - [feature] _tia-client_: Added all available report formats
 
 # 21.7.1
-
-- [feature] Option `obfuscate-security-related-outputs` to enable or disable obfuscating of security related outputs
-  such as the access key.
+- [feature] Option `obfuscate-security-related-outputs` to enable or disable obfuscating of security related outputs such as the access key.
 - [fix] Obfuscating the access key when logging it or printing it to the console.
 
 # 21.6.1
-
 - [fix] _teamscale-gradle-plugin_: Deprecation warnings under Gradle 7.1
 - [fix] _tia-client_: Increased timout for connection to Teamscale JaCoCo agent
 
 # 21.6.0
-
 - [feature] Support for Java 16 (and experimental support for Java 17)
 
 # 21.5.0
-
 - [feature] Support for VFS (Virtual File System) URL format used in JBoss and Wildfly
-- [fix] Upload to Teamscale mode for testwise coverage did report tests multiple times when multiple uploads were
-  triggered
+- [fix] Upload to Teamscale mode for testwise coverage did report tests multiple times when multiple uploads were triggered
 - [fix] Setting partition or message via REST did not strip JSON encoding quotes
 
 # 21.4.0
-
 - [feature] _tia-client_: dynamically set partition and message
 - [fix] Upload to Teamscale mode for testwise coverage did miss some class files when class-dir was not explicitly given
 
 # 21.3.0
-
 - [feature] _tia-client_: expose rank of tests
 
 # 21.2.1
-
 - [fix] Spring Boot applications could not be profiled due to changes in their code location format
 
 # 21.2.0
-
 - [feature] _teamscale-client_: Impacted tests now allows to specify multiple partitions
 - [feature] _teamscale-client_: Impacted tests baseline can now be a string
 - [feature] _teamscale-client_: Impacted tests are queried with CHEAP_ADDITIONAL_COVERAGE_PER_TIME
@@ -80,7 +60,6 @@
 - [feature] Support uploading to multiple Teamscale projects
 
 # 21.0.0
-
 - [feature] _tia-client_: add API to hash test data when creating ClusteredTestDetails
 - [feature] support for SAP NWDI application profiling
 - [feature] _teamscale-gradle-plugin_: support jacoco and junit report uploads to Teamscale
@@ -88,29 +67,23 @@
 - [breaking change] _teamscale-gradle-plugin_: teamscale.report.partition is no longer available
 
 # 20.0.0
-
 - [breaking change] This release requires Teamscale 5.9 or higher
 - [feature] Made ensure-processed and include-failed-and-skipped options available in teamscale-client
 
 # 19.0.0
-
 - [fix] option parsing errors were not logged in rare cases
 - [breaking change] changed default message to include partition and upload date
 - [breaking change] Bumped minimum supported Gradle version for the Gradle plugin to 6.5 so we can support Java 11
 - [feature] Made score and duration of test selected by TIA available via the teamscale-client
 
 # 18.0.0
-
-- [breaking change] removed options `coverage-via-http` and `teamscale-testwise-upload`. Use `tia-mode=http`
-  or `tia-mode=teamscale-upload` instead.
+- [breaking change] removed options `coverage-via-http` and `teamscale-testwise-upload`. Use `tia-mode=http` or `tia-mode=teamscale-upload` instead.
 - [breaking change] _tia-client_: changed Java API
 - [feature] always exclude common libraries from profiling to shrink coverage files
 - [feature] enable changing and reading the commit message via a new `/message` REST endpoint
-- [breaking change] changing the partition is now a PUT request to `/partition` (formerly POST
-  to `/partition/{partitionName}`)
+- [breaking change] changing the partition is now a PUT request to `/partition` (formerly POST to `/partition/{partitionName}`)
 
 # 17.0.0
-
 - [breaking change] default for `--interval` changed from 60 to 480 minutes
 - [feature] Support for uploading XML reports to artifactory
 - [fix] Docker image did not react to SIGTERM
@@ -118,14 +91,11 @@
 - [fix] `test-env` option was ignored
 
 # 16.0.1
-
 - [fix] revision is ignored during validation for automatic upload to Teamscale
 
 # 16.0.0
-
 - [fix] Prevent "out of memory" in small JVMs: Don't cache test executions in memory
-- [breaking change] `--ignore-duplicates` (and `-d` option in convert tool) have been replaced with `--duplicates`
-  option
+- [breaking change] `--ignore-duplicates` (and `-d` option in convert tool) have been replaced with `--duplicates` option
 - [breaking change] `--filter` option in convert tool has been renamed to `--includes`
 - [breaking change] `--exclude` option in convert tool has been renamed to `--excludes`
 - [fix] Remove retry logic for impacted tests request
@@ -135,24 +105,20 @@
 - [feature] New option `--ignore-uncovered-classes` to further reduce size of XML reports
 - [fix] converter produces duplicate test entries for testwise coverage
 - [breaking change] `--classDir` option in convert tool has been renamed to `--class-dir`
-- [feature] `--class-dir` option allows to pass in a `.txt` file with the class file directories/jars separated by
-  newlines
+- [feature] `--class-dir` option allows to pass in a `.txt` file with the class file directories/jars separated by newlines
 
 # 15.5.0
-
 - [feature] add TIA client library for integrating TIA in your custom test framework
 - [fix] Delete empty coverage directories
 - [fix] Don't upload empty coverage reports
 
 # 15.4.0
-
 - [fix] `git.properties` commit was not used for upload
 - [feature] Upload ignored `origin/` prefix in `git.properties`'s branch name
 - [fix] `http-server-port` option does not pass validation in normal mode
 - [fix] Executable spring boot jar produces no coverage
 
 # 15.3.0
-
 - [feature] Added `coverage-via-http` option for testwise mode
 - [feature] Added `teamscale-revision` option to supply VCS revision instead of branch and timestamp
 - [feature] Added `/revision` HTTP endpoint for testwise mode
@@ -162,196 +128,152 @@
 - [fix] test-wise coverage report incorrect for classes in default package
 
 # 15.2.0
-
 - [fix] WildFly won't start with agent attached
-- [feature] make `out` parameter optional with sensible fallback (subdirectory `coverage` in agent installation
-  directory)
+- [feature] make `out` parameter optional with sensible fallback (subdirectory `coverage` in agent installation directory)
 - [feature] if no `teamscale-commit`, `teamscale-git-properties-jar` or `teamscale-commit-manifest-jar` is configured,
-  all loaded Jar/War/Ear/... files that contain profiled code are checked for a `git.properties` file. This allows
-  auto-detecting a
-  `git.properties` file without any additional configuration.
+  all loaded Jar/War/Ear/... files that contain profiled code are checked for a `git.properties` file. This allows auto-detecting a
+  `git.properties` file without any additional configuration. 
 
 # 15.1.1
-
 - [documentation] Configuration for SAP NetWeaver Java (>= 7.50) is now documented
 
 # 15.1.0
-
 - [feature] supplying a `class-dir` option is no longer mandatory
 - [feature] agent logs errors in case of empty coverage dumps (i.e. misconfigured agent)
 - [fix] prevent NPE when trying to read manifest from Jar file
 
 # 15.0.0
-
 - [feature] support for git.properties to supply commit information
 - [breaking change] Agent now ignores SSL certificates by default and only turns on validation if
-  `validate-ssl=true` is passed in the agent arguments. Existing setups will continue to work but validation will be
-  disabled from this version on
+  `validate-ssl=true` is passed in the agent arguments. Existing setups will continue to work but
+  validation will be disabled from this version on
 - [fix] Agent uses higher timeouts (20s) for all HTTP connections to account for slow networks
 
 # 14.0.0
-
 - [fix] Reduced memory requirements for generating testwise coverage.
 - [breaking change] When using the `convert` tool in `--testwise-coverage` mode the new `--split-after 5000` option will
-  break up testwise coverage files automatically after the specified number of tests written. This ensures that
-  generated reports are small enough to be uploaded to Teamscale. Default is `5000`. The given output file will now be
-  appended suffixed `-1`, `-2` etc.. If the specified output file is named `testwise_coverage.json` the actually written
-  file will be called `testwise_coverage-1.json` for the first 5000 tests. For uploading multiple files use an upload
-  session.
+  break up testwise coverage files automatically after the specified number of tests written. This ensures that generated 
+  reports are small enough to be uploaded to Teamscale. Default is `5000`. The given output file will now be appended 
+  suffixed `-1`, `-2` etc.. If the specified output file is named `testwise_coverage.json` the actually written file 
+  will be called `testwise_coverage-1.json` for the first 5000 tests. For uploading multiple files use an upload session.
 
 # 13.0.1
-
 - [fix] Prevent `-1` to show up as covered line in Testwise Coverage report
 
 # 13.0.0
-
 - [feature] added `dump-on-exit` option
-- [breaking change] added `mode` option (Must be set for Testwise Coverage mode. `http-server-port` or `test-env` alone
-  is no longer sufficient)
+- [breaking change] added `mode` option (Must be set for Testwise Coverage mode. `http-server-port` or `test-env` alone is no longer sufficient)
 - [feature] The agent now optionally accepts test execution results via /test/end
 - [feature] Support for Java 12
 
 # 12.0.0
-
 - [breaking change] The convert tool now uses wildcard patterns for the class matching (was ant pattern before)
 - [breaking change] The agent returns the correct 204 and 400 status codes in Testwise Coverage mode
 
 # 11.2.0
-
 - [feature] The agent now also supports Java 11 code.
 
 # 11.1.0
-
 - [feature] The agent now also supports line coverage in Testwise Coverage mode
 
 # 11.0.4
-
-- [breaking change] Test impact mode no longer uploads reports to teamscale and does no longer generate reports on its
-  own (see TEST_IMPACT_ANALYSIS_DOC -> How to get testwise coverage)
+- [breaking change] Test impact mode no longer uploads reports to teamscale and does no longer generate reports on its own (see TEST_IMPACT_ANALYSIS_DOC -> How to get testwise coverage)
 - [feature] Added `test-env` option
 
 # 10.2.0
-
 - [feature] Added option to upload to azure file storage
 
 # 10.1.0
-
 - [feature] Paths passed to the agent can now be relative and contain ant patterns
 
 # 10.0.0
-
-- [breaking change] switched to logback for logging. All logging configurations must be replaced with logback XMLs. This
-  fixes Java 10 compatibility issues with Log4j by removing Log4j from the agent
+- [breaking change] switched to logback for logging. All logging configurations must be replaced
+  with logback XMLs. This fixes Java 10 compatibility issues with Log4j by removing Log4j from
+  the agent
 - [feature] make agent log INFO and above to `agentdir/logs` by default
 - [fix] isolate agent further from the application to prevent errors from conflicting library versions
 
 # 9.1.0
-
 - [feature] dump interval of 0 only dumps at the end
 
 # 9.0.3
-
 - [fix] Test Impact Mode: Empty reports are no longer dumped
 - [fix] Test Impact Mode: JUnit is uploaded before testwise coverage
 
 # 9.0.2
-
 - [fix] prevent log files from flooding disk with default log4j config files
 
 # 9.0.1
-
 - [fix] NativeWebSocketServletContainerInitializer not found
 
 # 9.0.0
-
-- [breaking change] added `teamscale-commit-manifest-jar` option. Automatic fallback to MANIFEST.MF on classpath is no
-  longer supported
+- [breaking change] added `teamscale-commit-manifest-jar` option. Automatic fallback to MANIFEST.MF on classpath is no longer supported
 
 # 8.4.0
-
 - [feature] added `config-file` option
 
 # 8.3.1
-
 - [fix] fixed class conflict with JAXB in WebSphere
 
 # 8.3.0
-
 - [feature] added Test Impact mode via `http-server-port`
 
 # 8.2.0
-
 - [feature] added ability to read commit branch and timestamp from MANIFEST.MF
 
 # 8.1.0
-
 - [feature] added options to configure coverage upload to Teamscale
 
 # 8.0.2
-
 - [fix] remove version number from jar file name
 
 # 8.0.1
-
 - [fix] prefill the `javaws.properties` correctly on Windows
 
 # 8.0.0
-
 - [breaking change] removed `watch` mode and made `convert` mode the default. Only the agent is now supported
 
 # 7.0.0
-
 - [feature] prevent clashes between our dependencies and the profile app's
 - [breaking change] logging for the agent must now be configured via the `logging-config` parameter
 
 # 6.0.0
-
 - [breaking change] Docker image is now designed to use the agent instead of the client
 - [feature] add wrapper around `javaws` to allow profiling Java Web Start applications
 
 # 5.0.0
-
 - [breaking change] ignore-duplicates is now the default for the agent to simplify the initial setup
 
 # 4.0.3
-
 - [fix] fix handling of Windows paths
 
 # 4.0.2
-
 - [fix] using `upload-url` in conjunction with `upload-metadata` caused a crash
 
 # 4.0.1
-
 _This version was never checked in, thus there is no tag for it in the Git_
-
 - [fix] using `upload-url` in conjunction with `upload-metadata` caused corrupt files
 
 # 4.0.0
-
 - [breaking change] agent option separator is now a semicolon, no longer a colon (to support Windows paths)
 - [breaking change] merged `include` and `jacoco-include` parameters. Both use the JaCoCo pattern syntax
 - [feature] allow dumping via HTTP file upload
 
 # 3.1.0
-
 - [feature] add agent for regular dumping without separate process
 
 # 3.0.0
-
 - [breaking change] you must pass `true` or `false` explicitly to the `-d` parameter
 - [feature] allow setting explicit host name via `--host`
 - [feature] add Docker image
 - [tooling] add Docker image build and Docker Hub project
 
 # 2.0.1
-
 - [fix] working directory was missing from systemd service file
 
 # 2.0.0
 
-- [feature] added `convert` mode to do one-time conversion. The old behavior is now reachable via the `watch` command (
-  which is also the default if no command is provided).
+- [feature] added `convert` mode to do one-time conversion. The old behavior is now reachable via the `watch` command (which is also the default if no command is provided).
 
 # 1.4.1
 
