--- conflicted
+++ resolved
@@ -7,12 +7,9 @@
 # New Release
 
 - [feature] The agent logs now an error with further information when dumped coverage is empty
-<<<<<<< HEAD
 - [feature] add JUnit 5 TestExecutionListener for testwise coverage recording
 - [breaking change] JUnit 4 RunListener renamed to com.teamscale.tia.runlistener.JUnit4TestwiseCoverageRunListener and published via new artifact com.teamscale:tia-runlisteners
-=======
 - [fix] Not specifying certain options for the JUnit 5 impacted test engine caused an NPE
->>>>>>> 5a503d1a
 
 # 22.2.0
 
