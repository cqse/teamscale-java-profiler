We use [semantic versioning][semver]

# Next release

# 8.2.0
<<<<<<< HEAD
- [feature] added Test Impact mode via `http-server-port`
=======
- [feature] added ability to read commit branch and timestamp from MANIFEST.MF
>>>>>>> 69eee9b9

# 8.1.0
- [feature] added options to configure coverage upload to Teamscale

# 8.0.2
- [fix] remove version number from jar file name

# 8.0.1
- [fix] prefill the `javaws.properties` correctly on Windows

# 8.0.0
- [breaking change] removed `watch` mode and made `convert` mode the default. Only the agent is now supported

# 7.0.0
- [feature] prevent clashes between our dependencies and the profile app's
- [breaking change] logging for the agent must now be configured via the `logging-config` parameter

# 6.0.0
- [breaking change] Docker image is now designed to use the agent instead of the client
- [feature] add wrapper around `javaws` to allow profiling Java Web Start applications

# 5.0.0
- [breaking change] ignore-duplicates is now the default for the agent to simplify the initial setup

# 4.0.3
- [fix] fix handling of Windows paths

# 4.0.2
- [fix] using `upload-url` in conjunction with `upload-metadata` caused a crash

# 4.0.1
_This version was never checked in, thus there is no tag for it in the Git_
- [fix] using `upload-url` in conjunction with `upload-metadata` caused corrupt files

# 4.0.0
- [breaking change] agent option separator is now a semicolon, no longer a colon (to support Windows paths)
- [breaking change] merged `include` and `jacoco-include` parameters. Both use the JaCoCo pattern syntax
- [feature] allow dumping via HTTP file upload

# 3.1.0
- [feature] add agent for regular dumping without separate process

# 3.0.0
- [breaking change] you must pass `true` or `false` explicitly to the `-d` parameter
- [feature] allow setting explicit host name via `--host`
- [feature] add Docker image
- [tooling] add Docker image build and Docker Hub project

# 2.0.1
- [fix] working directory was missing from systemd service file

# 2.0.0

- [feature] added `convert` mode to do one-time conversion. The old behavior is now reachable via the `watch` command (which is also the default if no command is provided).

# 1.4.1

- [tooling] add GitLab build and `dist` task. Update documentation

# 1.4.0

- [feature] added `-d` switch to ignore non-identical, duplicate class files during report generation


[semver]: http://semver.org/<|MERGE_RESOLUTION|>--- conflicted
+++ resolved
@@ -2,12 +2,11 @@
 
 # Next release
 
+# 8.3.0
+- [feature] added Test Impact mode via `http-server-port`
+
 # 8.2.0
-<<<<<<< HEAD
-- [feature] added Test Impact mode via `http-server-port`
-=======
 - [feature] added ability to read commit branch and timestamp from MANIFEST.MF
->>>>>>> 69eee9b9
 
 # 8.1.0
 - [feature] added options to configure coverage upload to Teamscale
