--- conflicted
+++ resolved
@@ -5,11 +5,8 @@
 - PATCH version when you make backwards compatible bug fixes.
 
 # Next Release
-<<<<<<< HEAD
 - [breaking change] default for `--interval` changed from 60 to 480 minutes
-=======
 - [fix] Docker image did not react to SIGTERM
->>>>>>> ddffefa9
 
 # 16.0.1
 - [fix] revision is ignored during validation for automatic upload to Teamscale
