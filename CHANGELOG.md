--- conflicted
+++ resolved
@@ -7,16 +7,13 @@
 # Next Release
 - [fix] _agent_: Dump coverage when profiler settings are changed via the API.
 - [fix] _agent_: NullPointerException when agent jar was located in the file system root.
+- [fix] _teamscale-maven-plugin_: Testwise coverage upload did not work in detached head state (e.g. in GitLab pipelines)
 
 # 33.3.0
 - [feature] _agent_: Support overwriting the git commit inside `git.properties` files with `teamscale.commit.branch` and `teamscale.commit.time` (see [docs](agent/README.md#overwriting-the-git-commit-inside-gitproperties-files-with-teamscalecommitbranch-and-teamscalecommittime))
 - [fix] _agent_: New default date format of the [git-commit-id-maven-plugin](https://github.com/git-commit-id/git-commit-id-maven-plugin) could not be parsed (see [GitHub Issue](https://github.com/cqse/teamscale-jacoco-agent/issues/464))
-<<<<<<< HEAD
-- [fix] _teamscale-maven-plugin_: Testwise coverage upload did not work in detached head state (e.g. in GitLab pipelines)
-=======
 - [fix] _Gradle Plugin_: Testwise Coverage reports did override each other when multiple modules upload to the same partition
->>>>>>> 4f92c764
-
+- 
 # 33.2.0
 - [feature] _agent_: Add support for git.properties in Spring Boot 3.2
 - [feature] _agent_: Read configuration file path from `TEAMSCALE_JAVA_PROFILER_CONFIG_FILE` environment variable
