--- conflicted
+++ resolved
@@ -8,14 +8,11 @@
 
 - [feature] add Maven plugin for TIA
 - [feature] added official support for Java 17 and 18 and experimental support for Java 19.
-<<<<<<< HEAD
-- [breaking change] Artifactory uploader: use of new default upload schema for easy integration with Teamscale. To keep the old behavior add the `artifactory-legacy-path=true` option. For more details see 
-  [here](agent/README.md#options-for-the-artifactory-upload).
-=======
 - [feature] New command line option: `debug`. Simplifies debugging by avoiding the process of providing an XML logging
   configuration file. In debug mode logs are written to console and a configurable directory. For more details, see
   [here](agent/README.md#general-options).
->>>>>>> 0ca542b0
+- [breaking change] Artifactory uploader: use of new default upload schema for easy integration with Teamscale. To keep the old behavior add the `artifactory-legacy-path=true` option. For more details see 
+  [here](agent/README.md#options-for-the-artifactory-upload).
 
 # 23.1.1
 
