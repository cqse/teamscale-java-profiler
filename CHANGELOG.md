We use [semantic versioning][semver]

# Next Release
- [fix] `git.properties` commit was not used for upload
- [feature] Upload ignored `origin/` prefix in `git.properties`'s branch name
<<<<<<< HEAD
- [fix] Executable spring boot jar produces no coverage
=======
- [fix] `http-server-port` option does not pass validation in normal mode
>>>>>>> 5ba07281

# 15.3.0
- [feature] Added `coverage-via-http` option for testwise mode
- [feature] Added `teamscale-revision` option to supply VCS revision instead of branch and timestamp
- [feature] Added `/revision` HTTP endpoint for testwise mode
- [feature] Updated JaCoCo to 0.8.5
- [fix] Significantly reduced memory footprint
- [fix] `--run-all-tests` doesn't run any tests at all
- [fix] test-wise coverage report incorrect for classes in default package

# 15.2.0
- [fix] WildFly won't start with agent attached
- [feature] make `out` parameter optional with sensible fallback (subdirectory `coverage` in agent installation directory)
- [feature] if no `teamscale-commit`, `teamscale-git-properties-jar` or `teamscale-commit-manifest-jar` is configured,
  all loaded Jar/War/Ear/... files that contain profiled code are checked for a `git.properties` file. This allows auto-detecting a
  `git.properties` file without any additional configuration. 

# 15.1.1
- [documentation] Configuration for SAP NetWeaver Java (>= 7.50) is now documented

# 15.1.0
- [feature] supplying a `class-dir` option is no longer mandatory
- [feature] agent logs errors in case of empty coverage dumps (i.e. misconfigured agent)
- [fix] prevent NPE when trying to read manifest from Jar file

# 15.0.0
- [feature] support for git.properties to supply commit information
- [breaking change] Agent now ignores SSL certificates by default and only turns on validation if
  `validate-ssl=true` is passed in the agent arguments. Existing setups will continue to work but
  validation will be disabled from this version on
- [fix] Agent uses higher timeouts (20s) for all HTTP connections to account for slow networks

# 14.0.0
- [fix] Reduced memory requirements for generating testwise coverage.
- [breaking change] When using the `convert` tool in `--testwise-coverage` mode the new `--split-after 5000` option will
  break up testwise coverage files automatically after the specified number of tests written. This ensures that generated 
  reports are small enough to be uploaded to Teamscale. Default is `5000`. The given output file will now be appended 
  suffixed `-1`, `-2` etc.. If the specified output file is named `testwise_coverage.json` the actually written file 
  will be called `testwise_coverage-1.json` for the first 5000 tests. For uploading multiple files use an upload session.

# 13.0.1
- [fix] Prevent `-1` to show up as covered line in Testwise Coverage report

# 13.0.0
- [feature] added `dump-on-exit` option
- [breaking change] added `mode` option (Must be set for Testwise Coverage mode. `http-server-port` or `test-env` alone is no longer sufficient)
- [feature] The agent now optionally accepts test execution results via /test/end
- [feature] Support for Java 12

# 12.0.0
- [breaking change] The convert tool now uses wildcard patterns for the class matching (was ant pattern before)
- [breaking change] The agent returns the correct 204 and 400 status codes in Testwise Coverage mode

# 11.2.0
- [feature] The agent now also supports Java 11 code.

# 11.1.0
- [feature] The agent now also supports line coverage in Testwise Coverage mode

# 11.0.4
- [breaking change] Test impact mode no longer uploads reports to teamscale and does no longer generate reports on its own (see TEST_IMPACT_ANALYSIS_DOC -> How to get testwise coverage)
- [feature] Added `test-env` option

# 10.2.0
- [feature] Added option to upload to azure file storage

# 10.1.0
- [feature] Paths passed to the agent can now be relative and contain ant patterns

# 10.0.0
- [breaking change] switched to logback for logging. All logging configurations must be replaced
  with logback XMLs. This fixes Java 10 compatibility issues with Log4j by removing Log4j from
  the agent
- [feature] make agent log INFO and above to `agentdir/logs` by default
- [fix] isolate agent further from the application to prevent errors from conflicting library versions

# 9.1.0
- [feature] dump interval of 0 only dumps at the end

# 9.0.3
- [fix] Test Impact Mode: Empty reports are no longer dumped
- [fix] Test Impact Mode: JUnit is uploaded before testwise coverage

# 9.0.2
- [fix] prevent log files from flooding disk with default log4j config files

# 9.0.1
- [fix] NativeWebSocketServletContainerInitializer not found

# 9.0.0
- [breaking change] added `teamscale-commit-manifest-jar` option. Automatic fallback to MANIFEST.MF on classpath is no longer supported

# 8.4.0
- [feature] added `config-file` option

# 8.3.1
- [fix] fixed class conflict with JAXB in WebSphere

# 8.3.0
- [feature] added Test Impact mode via `http-server-port`

# 8.2.0
- [feature] added ability to read commit branch and timestamp from MANIFEST.MF

# 8.1.0
- [feature] added options to configure coverage upload to Teamscale

# 8.0.2
- [fix] remove version number from jar file name

# 8.0.1
- [fix] prefill the `javaws.properties` correctly on Windows

# 8.0.0
- [breaking change] removed `watch` mode and made `convert` mode the default. Only the agent is now supported

# 7.0.0
- [feature] prevent clashes between our dependencies and the profile app's
- [breaking change] logging for the agent must now be configured via the `logging-config` parameter

# 6.0.0
- [breaking change] Docker image is now designed to use the agent instead of the client
- [feature] add wrapper around `javaws` to allow profiling Java Web Start applications

# 5.0.0
- [breaking change] ignore-duplicates is now the default for the agent to simplify the initial setup

# 4.0.3
- [fix] fix handling of Windows paths

# 4.0.2
- [fix] using `upload-url` in conjunction with `upload-metadata` caused a crash

# 4.0.1
_This version was never checked in, thus there is no tag for it in the Git_
- [fix] using `upload-url` in conjunction with `upload-metadata` caused corrupt files

# 4.0.0
- [breaking change] agent option separator is now a semicolon, no longer a colon (to support Windows paths)
- [breaking change] merged `include` and `jacoco-include` parameters. Both use the JaCoCo pattern syntax
- [feature] allow dumping via HTTP file upload

# 3.1.0
- [feature] add agent for regular dumping without separate process

# 3.0.0
- [breaking change] you must pass `true` or `false` explicitly to the `-d` parameter
- [feature] allow setting explicit host name via `--host`
- [feature] add Docker image
- [tooling] add Docker image build and Docker Hub project

# 2.0.1
- [fix] working directory was missing from systemd service file

# 2.0.0

- [feature] added `convert` mode to do one-time conversion. The old behavior is now reachable via the `watch` command (which is also the default if no command is provided).

# 1.4.1

- [tooling] add GitLab build and `dist` task. Update documentation

# 1.4.0

- [feature] added `-d` switch to ignore non-identical, duplicate class files during report generation


[semver]: http://semver.org/<|MERGE_RESOLUTION|>--- conflicted
+++ resolved
@@ -3,11 +3,8 @@
 # Next Release
 - [fix] `git.properties` commit was not used for upload
 - [feature] Upload ignored `origin/` prefix in `git.properties`'s branch name
-<<<<<<< HEAD
+- [fix] `http-server-port` option does not pass validation in normal mode
 - [fix] Executable spring boot jar produces no coverage
-=======
-- [fix] `http-server-port` option does not pass validation in normal mode
->>>>>>> 5ba07281
 
 # 15.3.0
 - [feature] Added `coverage-via-http` option for testwise mode
