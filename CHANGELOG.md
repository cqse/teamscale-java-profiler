We use [semantic versioning](http://semver.org/):

- MAJOR version when you make incompatible API changes,
- MINOR version when you add functionality in a backwards compatible manner, and
- PATCH version when you make backwards compatible bug fixes.

# Next Release
- [fix] Prevent "out of memory" in small JVMs: Don't cache test executions in memory
- [breaking change] `--ignore-duplicates` (and `-d` option in convert tool) have been replaced with `--duplicates` option
- [breaking change] `--filter` option in convert tool has been renamed to `--includes`
- [breaking change] `--exclude` option in convert tool has been renamed to `--excludes`
<<<<<<< HEAD
- [breaking change] `--classDir` option in convert tool has been renamed to `--class-dir`
- [feature] `--class-dir` option allows to pass in a *.txt file with the class directories/jars
=======
- [fix] lower default timeout for http requests and remove retry logic for impacted tests request
>>>>>>> 5b1bf97b

# 15.5.0
- [feature] add TIA client library for integrating TIA in your custom test framework
- [fix] Delete empty coverage directories

# 15.4.0
- [fix] `git.properties` commit was not used for upload
- [feature] Upload ignored `origin/` prefix in `git.properties`'s branch name
- [fix] `http-server-port` option does not pass validation in normal mode
- [fix] Executable spring boot jar produces no coverage

# 15.3.0
- [feature] Added `coverage-via-http` option for testwise mode
- [feature] Added `teamscale-revision` option to supply VCS revision instead of branch and timestamp
- [feature] Added `/revision` HTTP endpoint for testwise mode
- [feature] Updated JaCoCo to 0.8.5
- [fix] Significantly reduced memory footprint
- [fix] `--run-all-tests` doesn't run any tests at all
- [fix] test-wise coverage report incorrect for classes in default package

# 15.2.0
- [fix] WildFly won't start with agent attached
- [feature] make `out` parameter optional with sensible fallback (subdirectory `coverage` in agent installation directory)
- [feature] if no `teamscale-commit`, `teamscale-git-properties-jar` or `teamscale-commit-manifest-jar` is configured,
  all loaded Jar/War/Ear/... files that contain profiled code are checked for a `git.properties` file. This allows auto-detecting a
  `git.properties` file without any additional configuration. 

# 15.1.1
- [documentation] Configuration for SAP NetWeaver Java (>= 7.50) is now documented

# 15.1.0
- [feature] supplying a `class-dir` option is no longer mandatory
- [feature] agent logs errors in case of empty coverage dumps (i.e. misconfigured agent)
- [fix] prevent NPE when trying to read manifest from Jar file

# 15.0.0
- [feature] support for git.properties to supply commit information
- [breaking change] Agent now ignores SSL certificates by default and only turns on validation if
  `validate-ssl=true` is passed in the agent arguments. Existing setups will continue to work but
  validation will be disabled from this version on
- [fix] Agent uses higher timeouts (20s) for all HTTP connections to account for slow networks

# 14.0.0
- [fix] Reduced memory requirements for generating testwise coverage.
- [breaking change] When using the `convert` tool in `--testwise-coverage` mode the new `--split-after 5000` option will
  break up testwise coverage files automatically after the specified number of tests written. This ensures that generated 
  reports are small enough to be uploaded to Teamscale. Default is `5000`. The given output file will now be appended 
  suffixed `-1`, `-2` etc.. If the specified output file is named `testwise_coverage.json` the actually written file 
  will be called `testwise_coverage-1.json` for the first 5000 tests. For uploading multiple files use an upload session.

# 13.0.1
- [fix] Prevent `-1` to show up as covered line in Testwise Coverage report

# 13.0.0
- [feature] added `dump-on-exit` option
- [breaking change] added `mode` option (Must be set for Testwise Coverage mode. `http-server-port` or `test-env` alone is no longer sufficient)
- [feature] The agent now optionally accepts test execution results via /test/end
- [feature] Support for Java 12

# 12.0.0
- [breaking change] The convert tool now uses wildcard patterns for the class matching (was ant pattern before)
- [breaking change] The agent returns the correct 204 and 400 status codes in Testwise Coverage mode

# 11.2.0
- [feature] The agent now also supports Java 11 code.

# 11.1.0
- [feature] The agent now also supports line coverage in Testwise Coverage mode

# 11.0.4
- [breaking change] Test impact mode no longer uploads reports to teamscale and does no longer generate reports on its own (see TEST_IMPACT_ANALYSIS_DOC -> How to get testwise coverage)
- [feature] Added `test-env` option

# 10.2.0
- [feature] Added option to upload to azure file storage

# 10.1.0
- [feature] Paths passed to the agent can now be relative and contain ant patterns

# 10.0.0
- [breaking change] switched to logback for logging. All logging configurations must be replaced
  with logback XMLs. This fixes Java 10 compatibility issues with Log4j by removing Log4j from
  the agent
- [feature] make agent log INFO and above to `agentdir/logs` by default
- [fix] isolate agent further from the application to prevent errors from conflicting library versions

# 9.1.0
- [feature] dump interval of 0 only dumps at the end

# 9.0.3
- [fix] Test Impact Mode: Empty reports are no longer dumped
- [fix] Test Impact Mode: JUnit is uploaded before testwise coverage

# 9.0.2
- [fix] prevent log files from flooding disk with default log4j config files

# 9.0.1
- [fix] NativeWebSocketServletContainerInitializer not found

# 9.0.0
- [breaking change] added `teamscale-commit-manifest-jar` option. Automatic fallback to MANIFEST.MF on classpath is no longer supported

# 8.4.0
- [feature] added `config-file` option

# 8.3.1
- [fix] fixed class conflict with JAXB in WebSphere

# 8.3.0
- [feature] added Test Impact mode via `http-server-port`

# 8.2.0
- [feature] added ability to read commit branch and timestamp from MANIFEST.MF

# 8.1.0
- [feature] added options to configure coverage upload to Teamscale

# 8.0.2
- [fix] remove version number from jar file name

# 8.0.1
- [fix] prefill the `javaws.properties` correctly on Windows

# 8.0.0
- [breaking change] removed `watch` mode and made `convert` mode the default. Only the agent is now supported

# 7.0.0
- [feature] prevent clashes between our dependencies and the profile app's
- [breaking change] logging for the agent must now be configured via the `logging-config` parameter

# 6.0.0
- [breaking change] Docker image is now designed to use the agent instead of the client
- [feature] add wrapper around `javaws` to allow profiling Java Web Start applications

# 5.0.0
- [breaking change] ignore-duplicates is now the default for the agent to simplify the initial setup

# 4.0.3
- [fix] fix handling of Windows paths

# 4.0.2
- [fix] using `upload-url` in conjunction with `upload-metadata` caused a crash

# 4.0.1
_This version was never checked in, thus there is no tag for it in the Git_
- [fix] using `upload-url` in conjunction with `upload-metadata` caused corrupt files

# 4.0.0
- [breaking change] agent option separator is now a semicolon, no longer a colon (to support Windows paths)
- [breaking change] merged `include` and `jacoco-include` parameters. Both use the JaCoCo pattern syntax
- [feature] allow dumping via HTTP file upload

# 3.1.0
- [feature] add agent for regular dumping without separate process

# 3.0.0
- [breaking change] you must pass `true` or `false` explicitly to the `-d` parameter
- [feature] allow setting explicit host name via `--host`
- [feature] add Docker image
- [tooling] add Docker image build and Docker Hub project

# 2.0.1
- [fix] working directory was missing from systemd service file

# 2.0.0

- [feature] added `convert` mode to do one-time conversion. The old behavior is now reachable via the `watch` command (which is also the default if no command is provided).

# 1.4.1

- [tooling] add GitLab build and `dist` task. Update documentation

# 1.4.0

- [feature] added `-d` switch to ignore non-identical, duplicate class files during report generation<|MERGE_RESOLUTION|>--- conflicted
+++ resolved
@@ -9,12 +9,9 @@
 - [breaking change] `--ignore-duplicates` (and `-d` option in convert tool) have been replaced with `--duplicates` option
 - [breaking change] `--filter` option in convert tool has been renamed to `--includes`
 - [breaking change] `--exclude` option in convert tool has been renamed to `--excludes`
-<<<<<<< HEAD
+- [fix] lower default timeout for http requests and remove retry logic for impacted tests request
 - [breaking change] `--classDir` option in convert tool has been renamed to `--class-dir`
 - [feature] `--class-dir` option allows to pass in a *.txt file with the class directories/jars
-=======
-- [fix] lower default timeout for http requests and remove retry logic for impacted tests request
->>>>>>> 5b1bf97b
 
 # 15.5.0
 - [feature] add TIA client library for integrating TIA in your custom test framework
