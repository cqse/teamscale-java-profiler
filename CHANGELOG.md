--- conflicted
+++ resolved
@@ -1,11 +1,7 @@
 We use [semantic versioning][semver]
 
-<<<<<<< HEAD
-# 10.1.0
+# Next version
 - [feature] Paths passed to the agent can now be relative and contain ant patterns
-=======
-# Next version
->>>>>>> 2163872b
 
 # 10.0.0
 - [breaking change] switched to logback for logging. All logging configurations must be replaced
