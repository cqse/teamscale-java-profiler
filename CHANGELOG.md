--- conflicted
+++ resolved
@@ -6,12 +6,8 @@
 
 # Next Release
 - _impacted-test-engine_: Failed requests to Teamscale did result in unreadable error message
-
-<<<<<<< HEAD
 - [feature] _agent_: Dynamically find open port for coverage collection.
-=======
 # 32.2.0
->>>>>>> 9b6b8e09
 - [feature] _agent_: Previously unsuccessful coverage uploads are now automatically retried upon agent restart
 - [fix] _teamscale-maven-plugin_: Fix uniform path and cluster ID extraction for cucumber pre 7.11.2
 
