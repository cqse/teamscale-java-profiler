We use [semantic versioning](http://semver.org/):

- MAJOR version when you make incompatible API changes,
- MINOR version when you add functionality in a backwards-compatible manner, and
- PATCH version when you make backwards compatible bug fixes.

<<<<<<< HEAD
# Next Release
=======
# New Release

- [feature] The agent logs now an error with further information when dumped coverage is empty

# 22.2.0

- [feature] Add REST endpoint to change revision and commit while agent is running.
>>>>>>> 8e3f3b9c

# 22.1.2

- [fix] Restored upload to DockerHub
- [fix] The agent now uses HTTPS when port 443 is specified in a URL but no scheme is provided

# 22.1.1

- [fix] The Docker image is available again for the latest version of the JaCoCo agent

# 22.1.0

- [feature] The agent now follows HTTP 307/308 redirects for Teamscale uploads
- [fix] Updated to latest Log4J 2.17.1

# 22.0.0

- [feature] Option `teamscale-revision-manifest-jar` which can be used to read the git commit revision from
  the `META-INF/MANIFEST.MF` in the Jar file. The field must be named `Revision` and must be provided as a main
  attribute. Alternatively the field can be called `Git_Commit` and must be an attribute of an entry called `Git`.
- [breaking change] SSL validation (option `validate-ssl`) is now enabled by default

# 21.9.0

- [feature] _teamscale-gradle-plugin_: Improve compatibility with Groovy DSL
- [feature] _teamscale-client_: Added support for jQAssistant report format
- [feature] _teamscale-client_: Added upload endpoint that accepts a string instead of EReportFormat

# 21.8.0

- [feature] Option `artifactory-api-key` that can be used instead of `artifactory-user` and `artifactory-password` as
  authentication mechanism for artifactory.
- [feature] _tia-client_: Added all available report formats

# 21.7.1

- [feature] Option `obfuscate-security-related-outputs` to enable or disable obfuscating of security related outputs
  such as the access key.
- [fix] Obfuscating the access key when logging it or printing it to the console.

# 21.6.1

- [fix] _teamscale-gradle-plugin_: Deprecation warnings under Gradle 7.1
- [fix] _tia-client_: Increased timout for connection to Teamscale JaCoCo agent

# 21.6.0

- [feature] Support for Java 16 (and experimental support for Java 17)

# 21.5.0

- [feature] Support for VFS (Virtual File System) URL format used in JBoss and Wildfly
- [fix] Upload to Teamscale mode for testwise coverage did report tests multiple times when multiple uploads were
  triggered
- [fix] Setting partition or message via REST did not strip JSON encoding quotes

# 21.4.0

- [feature] _tia-client_: dynamically set partition and message
- [fix] Upload to Teamscale mode for testwise coverage did miss some class files when class-dir was not explicitly given

# 21.3.0

- [feature] _tia-client_: expose rank of tests

# 21.2.1

- [fix] Spring Boot applications could not be profiled due to changes in their code location format

# 21.2.0

- [feature] _teamscale-client_: Impacted tests now allows to specify multiple partitions
- [feature] _teamscale-client_: Impacted tests baseline can now be a string
- [feature] _teamscale-client_: Impacted tests are queried with CHEAP_ADDITIONAL_COVERAGE_PER_TIME

# 21.1.0

- [feature] Support uploading to multiple Teamscale projects

# 21.0.0

- [feature] _tia-client_: add API to hash test data when creating ClusteredTestDetails
- [feature] support for SAP NWDI application profiling
- [feature] _teamscale-gradle-plugin_: support jacoco and junit report uploads to Teamscale
- [feature] _teamscale-gradle-plugin_: available on Gradle Plugin Portal
- [breaking change] _teamscale-gradle-plugin_: teamscale.report.partition is no longer available

# 20.0.0

- [breaking change] This release requires Teamscale 5.9 or higher
- [feature] Made ensure-processed and include-failed-and-skipped options available in teamscale-client

# 19.0.0

- [fix] option parsing errors were not logged in rare cases
- [breaking change] changed default message to include partition and upload date
- [breaking change] Bumped minimum supported Gradle version for the Gradle plugin to 6.5 so we can support Java 11
- [feature] Made score and duration of test selected by TIA available via the teamscale-client

# 18.0.0

- [breaking change] removed options `coverage-via-http` and `teamscale-testwise-upload`. Use `tia-mode=http`
  or `tia-mode=teamscale-upload` instead.
- [breaking change] _tia-client_: changed Java API
- [feature] always exclude common libraries from profiling to shrink coverage files
- [feature] enable changing and reading the commit message via a new `/message` REST endpoint
- [breaking change] changing the partition is now a PUT request to `/partition` (formerly POST
  to `/partition/{partitionName}`)

# 17.0.0

- [breaking change] default for `--interval` changed from 60 to 480 minutes
- [feature] Support for uploading XML reports to artifactory
- [fix] Docker image did not react to SIGTERM
- [feature] All artifacts are now also available on Maven Central
- [fix] `test-env` option was ignored

# 16.0.1

- [fix] revision is ignored during validation for automatic upload to Teamscale

# 16.0.0

- [fix] Prevent "out of memory" in small JVMs: Don't cache test executions in memory
- [breaking change] `--ignore-duplicates` (and `-d` option in convert tool) have been replaced with `--duplicates`
  option
- [breaking change] `--filter` option in convert tool has been renamed to `--includes`
- [breaking change] `--exclude` option in convert tool has been renamed to `--excludes`
- [fix] Remove retry logic for impacted tests request
- [fix] Resolve possible memory leak during report generation
- [feature] Use git.commit.id from git.properties instead of branch and timestamp
- [breaking change] Reduce XML report size by only including source file coverage, no class coverage
- [feature] New option `--ignore-uncovered-classes` to further reduce size of XML reports
- [fix] converter produces duplicate test entries for testwise coverage
- [breaking change] `--classDir` option in convert tool has been renamed to `--class-dir`
- [feature] `--class-dir` option allows to pass in a `.txt` file with the class file directories/jars separated by
  newlines

# 15.5.0

- [feature] add TIA client library for integrating TIA in your custom test framework
- [fix] Delete empty coverage directories
- [fix] Don't upload empty coverage reports

# 15.4.0

- [fix] `git.properties` commit was not used for upload
- [feature] Upload ignored `origin/` prefix in `git.properties`'s branch name
- [fix] `http-server-port` option does not pass validation in normal mode
- [fix] Executable spring boot jar produces no coverage

# 15.3.0

- [feature] Added `coverage-via-http` option for testwise mode
- [feature] Added `teamscale-revision` option to supply VCS revision instead of branch and timestamp
- [feature] Added `/revision` HTTP endpoint for testwise mode
- [feature] Updated JaCoCo to 0.8.5
- [fix] Significantly reduced memory footprint
- [fix] `--run-all-tests` doesn't run any tests at all
- [fix] test-wise coverage report incorrect for classes in default package

# 15.2.0

- [fix] WildFly won't start with agent attached
- [feature] make `out` parameter optional with sensible fallback (subdirectory `coverage` in agent installation
  directory)
- [feature] if no `teamscale-commit`, `teamscale-git-properties-jar` or `teamscale-commit-manifest-jar` is configured,
  all loaded Jar/War/Ear/... files that contain profiled code are checked for a `git.properties` file. This allows
  auto-detecting a
  `git.properties` file without any additional configuration.

# 15.1.1

- [documentation] Configuration for SAP NetWeaver Java (>= 7.50) is now documented

# 15.1.0

- [feature] supplying a `class-dir` option is no longer mandatory
- [feature] agent logs errors in case of empty coverage dumps (i.e. misconfigured agent)
- [fix] prevent NPE when trying to read manifest from Jar file

# 15.0.0

- [feature] support for git.properties to supply commit information
- [breaking change] Agent now ignores SSL certificates by default and only turns on validation if
  `validate-ssl=true` is passed in the agent arguments. Existing setups will continue to work but validation will be
  disabled from this version on
- [fix] Agent uses higher timeouts (20s) for all HTTP connections to account for slow networks

# 14.0.0

- [fix] Reduced memory requirements for generating testwise coverage.
- [breaking change] When using the `convert` tool in `--testwise-coverage` mode the new `--split-after 5000` option will
  break up testwise coverage files automatically after the specified number of tests written. This ensures that
  generated reports are small enough to be uploaded to Teamscale. Default is `5000`. The given output file will now be
  appended suffixed `-1`, `-2` etc.. If the specified output file is named `testwise_coverage.json` the actually written
  file will be called `testwise_coverage-1.json` for the first 5000 tests. For uploading multiple files use an upload
  session.

# 13.0.1

- [fix] Prevent `-1` to show up as covered line in Testwise Coverage report

# 13.0.0

- [feature] added `dump-on-exit` option
- [breaking change] added `mode` option (Must be set for Testwise Coverage mode. `http-server-port` or `test-env` alone
  is no longer sufficient)
- [feature] The agent now optionally accepts test execution results via /test/end
- [feature] Support for Java 12

# 12.0.0

- [breaking change] The convert tool now uses wildcard patterns for the class matching (was ant pattern before)
- [breaking change] The agent returns the correct 204 and 400 status codes in Testwise Coverage mode

# 11.2.0

- [feature] The agent now also supports Java 11 code.

# 11.1.0

- [feature] The agent now also supports line coverage in Testwise Coverage mode

# 11.0.4

- [breaking change] Test impact mode no longer uploads reports to teamscale and does no longer generate reports on its
  own (see TEST_IMPACT_ANALYSIS_DOC -> How to get testwise coverage)
- [feature] Added `test-env` option

# 10.2.0

- [feature] Added option to upload to azure file storage

# 10.1.0

- [feature] Paths passed to the agent can now be relative and contain ant patterns

# 10.0.0

- [breaking change] switched to logback for logging. All logging configurations must be replaced with logback XMLs. This
  fixes Java 10 compatibility issues with Log4j by removing Log4j from the agent
- [feature] make agent log INFO and above to `agentdir/logs` by default
- [fix] isolate agent further from the application to prevent errors from conflicting library versions

# 9.1.0

- [feature] dump interval of 0 only dumps at the end

# 9.0.3

- [fix] Test Impact Mode: Empty reports are no longer dumped
- [fix] Test Impact Mode: JUnit is uploaded before testwise coverage

# 9.0.2

- [fix] prevent log files from flooding disk with default log4j config files

# 9.0.1

- [fix] NativeWebSocketServletContainerInitializer not found

# 9.0.0

- [breaking change] added `teamscale-commit-manifest-jar` option. Automatic fallback to MANIFEST.MF on classpath is no
  longer supported

# 8.4.0

- [feature] added `config-file` option

# 8.3.1

- [fix] fixed class conflict with JAXB in WebSphere

# 8.3.0

- [feature] added Test Impact mode via `http-server-port`

# 8.2.0

- [feature] added ability to read commit branch and timestamp from MANIFEST.MF

# 8.1.0

- [feature] added options to configure coverage upload to Teamscale

# 8.0.2

- [fix] remove version number from jar file name

# 8.0.1

- [fix] prefill the `javaws.properties` correctly on Windows

# 8.0.0

- [breaking change] removed `watch` mode and made `convert` mode the default. Only the agent is now supported

# 7.0.0

- [feature] prevent clashes between our dependencies and the profile app's
- [breaking change] logging for the agent must now be configured via the `logging-config` parameter

# 6.0.0

- [breaking change] Docker image is now designed to use the agent instead of the client
- [feature] add wrapper around `javaws` to allow profiling Java Web Start applications

# 5.0.0

- [breaking change] ignore-duplicates is now the default for the agent to simplify the initial setup

# 4.0.3

- [fix] fix handling of Windows paths

# 4.0.2

- [fix] using `upload-url` in conjunction with `upload-metadata` caused a crash

# 4.0.1

_This version was never checked in, thus there is no tag for it in the Git_

- [fix] using `upload-url` in conjunction with `upload-metadata` caused corrupt files

# 4.0.0

- [breaking change] agent option separator is now a semicolon, no longer a colon (to support Windows paths)
- [breaking change] merged `include` and `jacoco-include` parameters. Both use the JaCoCo pattern syntax
- [feature] allow dumping via HTTP file upload

# 3.1.0

- [feature] add agent for regular dumping without separate process

# 3.0.0

- [breaking change] you must pass `true` or `false` explicitly to the `-d` parameter
- [feature] allow setting explicit host name via `--host`
- [feature] add Docker image
- [tooling] add Docker image build and Docker Hub project

# 2.0.1

- [fix] working directory was missing from systemd service file

# 2.0.0

- [feature] added `convert` mode to do one-time conversion. The old behavior is now reachable via the `watch` command (
  which is also the default if no command is provided).

# 1.4.1

- [tooling] add GitLab build and `dist` task. Update documentation

# 1.4.0

- [feature] added `-d` switch to ignore non-identical, duplicate class files during report generation<|MERGE_RESOLUTION|>--- conflicted
+++ resolved
@@ -4,9 +4,6 @@
 - MINOR version when you add functionality in a backwards-compatible manner, and
 - PATCH version when you make backwards compatible bug fixes.
 
-<<<<<<< HEAD
-# Next Release
-=======
 # New Release
 
 - [feature] The agent logs now an error with further information when dumped coverage is empty
@@ -14,7 +11,6 @@
 # 22.2.0
 
 - [feature] Add REST endpoint to change revision and commit while agent is running.
->>>>>>> 8e3f3b9c
 
 # 22.1.2
 
