We use [semantic versioning][semver]

# Next Release
<<<<<<< HEAD
- [feature] add TIA client library for integrating TIA in your custom test framework
=======
- [fix] Delete empty coverage directories
>>>>>>> b2bdbc72

# 15.4.0
- [fix] `git.properties` commit was not used for upload
- [feature] Upload ignored `origin/` prefix in `git.properties`'s branch name
- [fix] `http-server-port` option does not pass validation in normal mode
- [fix] Executable spring boot jar produces no coverage

# 15.3.0
- [feature] Added `coverage-via-http` option for testwise mode
- [feature] Added `teamscale-revision` option to supply VCS revision instead of branch and timestamp
- [feature] Added `/revision` HTTP endpoint for testwise mode
- [feature] Updated JaCoCo to 0.8.5
- [fix] Significantly reduced memory footprint
- [fix] `--run-all-tests` doesn't run any tests at all
- [fix] test-wise coverage report incorrect for classes in default package

# 15.2.0
- [fix] WildFly won't start with agent attached
- [feature] make `out` parameter optional with sensible fallback (subdirectory `coverage` in agent installation directory)
- [feature] if no `teamscale-commit`, `teamscale-git-properties-jar` or `teamscale-commit-manifest-jar` is configured,
  all loaded Jar/War/Ear/... files that contain profiled code are checked for a `git.properties` file. This allows auto-detecting a
  `git.properties` file without any additional configuration. 

# 15.1.1
- [documentation] Configuration for SAP NetWeaver Java (>= 7.50) is now documented

# 15.1.0
- [feature] supplying a `class-dir` option is no longer mandatory
- [feature] agent logs errors in case of empty coverage dumps (i.e. misconfigured agent)
- [fix] prevent NPE when trying to read manifest from Jar file

# 15.0.0
- [feature] support for git.properties to supply commit information
- [breaking change] Agent now ignores SSL certificates by default and only turns on validation if
  `validate-ssl=true` is passed in the agent arguments. Existing setups will continue to work but
  validation will be disabled from this version on
- [fix] Agent uses higher timeouts (20s) for all HTTP connections to account for slow networks

# 14.0.0
- [fix] Reduced memory requirements for generating testwise coverage.
- [breaking change] When using the `convert` tool in `--testwise-coverage` mode the new `--split-after 5000` option will
  break up testwise coverage files automatically after the specified number of tests written. This ensures that generated 
  reports are small enough to be uploaded to Teamscale. Default is `5000`. The given output file will now be appended 
  suffixed `-1`, `-2` etc.. If the specified output file is named `testwise_coverage.json` the actually written file 
  will be called `testwise_coverage-1.json` for the first 5000 tests. For uploading multiple files use an upload session.

# 13.0.1
- [fix] Prevent `-1` to show up as covered line in Testwise Coverage report

# 13.0.0
- [feature] added `dump-on-exit` option
- [breaking change] added `mode` option (Must be set for Testwise Coverage mode. `http-server-port` or `test-env` alone is no longer sufficient)
- [feature] The agent now optionally accepts test execution results via /test/end
- [feature] Support for Java 12

# 12.0.0
- [breaking change] The convert tool now uses wildcard patterns for the class matching (was ant pattern before)
- [breaking change] The agent returns the correct 204 and 400 status codes in Testwise Coverage mode

# 11.2.0
- [feature] The agent now also supports Java 11 code.

# 11.1.0
- [feature] The agent now also supports line coverage in Testwise Coverage mode

# 11.0.4
- [breaking change] Test impact mode no longer uploads reports to teamscale and does no longer generate reports on its own (see TEST_IMPACT_ANALYSIS_DOC -> How to get testwise coverage)
- [feature] Added `test-env` option

# 10.2.0
- [feature] Added option to upload to azure file storage

# 10.1.0
- [feature] Paths passed to the agent can now be relative and contain ant patterns

# 10.0.0
- [breaking change] switched to logback for logging. All logging configurations must be replaced
  with logback XMLs. This fixes Java 10 compatibility issues with Log4j by removing Log4j from
  the agent
- [feature] make agent log INFO and above to `agentdir/logs` by default
- [fix] isolate agent further from the application to prevent errors from conflicting library versions

# 9.1.0
- [feature] dump interval of 0 only dumps at the end

# 9.0.3
- [fix] Test Impact Mode: Empty reports are no longer dumped
- [fix] Test Impact Mode: JUnit is uploaded before testwise coverage

# 9.0.2
- [fix] prevent log files from flooding disk with default log4j config files

# 9.0.1
- [fix] NativeWebSocketServletContainerInitializer not found

# 9.0.0
- [breaking change] added `teamscale-commit-manifest-jar` option. Automatic fallback to MANIFEST.MF on classpath is no longer supported

# 8.4.0
- [feature] added `config-file` option

# 8.3.1
- [fix] fixed class conflict with JAXB in WebSphere

# 8.3.0
- [feature] added Test Impact mode via `http-server-port`

# 8.2.0
- [feature] added ability to read commit branch and timestamp from MANIFEST.MF

# 8.1.0
- [feature] added options to configure coverage upload to Teamscale

# 8.0.2
- [fix] remove version number from jar file name

# 8.0.1
- [fix] prefill the `javaws.properties` correctly on Windows

# 8.0.0
- [breaking change] removed `watch` mode and made `convert` mode the default. Only the agent is now supported

# 7.0.0
- [feature] prevent clashes between our dependencies and the profile app's
- [breaking change] logging for the agent must now be configured via the `logging-config` parameter

# 6.0.0
- [breaking change] Docker image is now designed to use the agent instead of the client
- [feature] add wrapper around `javaws` to allow profiling Java Web Start applications

# 5.0.0
- [breaking change] ignore-duplicates is now the default for the agent to simplify the initial setup

# 4.0.3
- [fix] fix handling of Windows paths

# 4.0.2
- [fix] using `upload-url` in conjunction with `upload-metadata` caused a crash

# 4.0.1
_This version was never checked in, thus there is no tag for it in the Git_
- [fix] using `upload-url` in conjunction with `upload-metadata` caused corrupt files

# 4.0.0
- [breaking change] agent option separator is now a semicolon, no longer a colon (to support Windows paths)
- [breaking change] merged `include` and `jacoco-include` parameters. Both use the JaCoCo pattern syntax
- [feature] allow dumping via HTTP file upload

# 3.1.0
- [feature] add agent for regular dumping without separate process

# 3.0.0
- [breaking change] you must pass `true` or `false` explicitly to the `-d` parameter
- [feature] allow setting explicit host name via `--host`
- [feature] add Docker image
- [tooling] add Docker image build and Docker Hub project

# 2.0.1
- [fix] working directory was missing from systemd service file

# 2.0.0

- [feature] added `convert` mode to do one-time conversion. The old behavior is now reachable via the `watch` command (which is also the default if no command is provided).

# 1.4.1

- [tooling] add GitLab build and `dist` task. Update documentation

# 1.4.0

- [feature] added `-d` switch to ignore non-identical, duplicate class files during report generation


[semver]: http://semver.org/<|MERGE_RESOLUTION|>--- conflicted
+++ resolved
@@ -1,11 +1,8 @@
 We use [semantic versioning][semver]
 
 # Next Release
-<<<<<<< HEAD
 - [feature] add TIA client library for integrating TIA in your custom test framework
-=======
 - [fix] Delete empty coverage directories
->>>>>>> b2bdbc72
 
 # 15.4.0
 - [fix] `git.properties` commit was not used for upload
