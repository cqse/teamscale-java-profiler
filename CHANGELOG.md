--- conflicted
+++ resolved
@@ -3,11 +3,8 @@
 # Next release
 
 # 8.4.0
-<<<<<<< HEAD
+- [feature] added `config-file` option
 - [feature] added `teamscale-commit-manifest-jar` option
-=======
-- [feature] added `config-file` option
->>>>>>> 8ea2584f
 
 # 8.3.1
 - [fix] fixed class conflict with JAXB in WebSphere
