--- conflicted
+++ resolved
@@ -6,11 +6,8 @@
 
 # Next version
 - [feature] _agent_: Experimental support for Java 25 class files
-<<<<<<< HEAD
-- [fix] Erroneous log messages were printed about unmatched probes
-=======
 - [fix] _agent_: Reported wrong version number in docker container
->>>>>>> d430faab
+- [fix] _agent_: Erroneous log messages were printed about unmatched probes
 
 # 35.0.3
 - [fix] _teamscale-gradle-plugin_: `IllegalArgumentException`: Can't execute request without discovering it first
