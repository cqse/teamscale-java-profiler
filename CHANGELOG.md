We use [semantic versioning][semver]

<<<<<<< HEAD
# 2.0.0

- [feature] added `convert` mode to do one-time conversion. The old behaviour is now reachable via the `watch` command.
  This means that all existing command line invocations of the tool must be changed to include the `watch` command.
=======
# 1.4.1

- [tooling] add GitLab build and `dist` task. Update documentation
>>>>>>> 0782ae1a

# 1.4.0

- [feature] added `-d` switch to ignore non-identical, duplicate class files during report generation


[semver]: http://semver.org/<|MERGE_RESOLUTION|>--- conflicted
+++ resolved
@@ -1,15 +1,13 @@
 We use [semantic versioning][semver]
 
-<<<<<<< HEAD
 # 2.0.0
 
 - [feature] added `convert` mode to do one-time conversion. The old behaviour is now reachable via the `watch` command.
   This means that all existing command line invocations of the tool must be changed to include the `watch` command.
-=======
+
 # 1.4.1
 
 - [tooling] add GitLab build and `dist` task. Update documentation
->>>>>>> 0782ae1a
 
 # 1.4.0
 
