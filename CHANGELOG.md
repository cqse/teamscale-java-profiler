--- conflicted
+++ resolved
@@ -4,16 +4,11 @@
 - MINOR version when you add functionality in a backwards-compatible manner, and
 - PATCH version when you make backwards compatible bug fixes.
 
-<<<<<<< HEAD
-# Next Version
-
-- [breaking change] Artifactory uploader: use of new default upload schema for easy integration with Teamscale
-=======
 # next release
 
 - [feature] add Maven plugin for TIA
 - [feature] added official support for Java 17 and 18 and experimental support for Java 19.
->>>>>>> a7e6787d
+- [breaking change] Artifactory uploader: use of new default upload schema for easy integration with Teamscale
 
 # 23.1.1
 
