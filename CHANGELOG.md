--- conflicted
+++ resolved
@@ -9,16 +9,12 @@
 - [breaking change] `--ignore-duplicates` (and `-d` option in convert tool) have been replaced with `--duplicates` option
 - [breaking change] `--filter` option in convert tool has been renamed to `--includes`
 - [breaking change] `--exclude` option in convert tool has been renamed to `--excludes`
-<<<<<<< HEAD
-- [fix] lower default timeout for http requests and remove retry logic for impacted tests request
-- [fix] converter produces duplicate test entries for testwise coverage
-=======
 - [fix] Remove retry logic for impacted tests request
 - [fix] Resolve possible memory leak during report generation
 - [feature] Use git.commit.id from git.properties instead of branch and timestamp
 - [breaking change] Reduce XML report size by only including source file coverage, no class coverage
 - [feature] New option `--ignore-uncovered-classes` to further reduce size of XML reports
->>>>>>> b112b532
+- [fix] converter produces duplicate test entries for testwise coverage
 
 # 15.5.0
 - [feature] add TIA client library for integrating TIA in your custom test framework
