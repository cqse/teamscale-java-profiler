--- conflicted
+++ resolved
@@ -5,15 +5,10 @@
 - PATCH version when you make backwards compatible bug fixes.
 
 # Next Release
-
-<<<<<<< HEAD
-- [feature] teamscale-maven-plugin: Added the `upload-coverage` goal which automatically uploads JaCoCo reports to Teamscale.
-
-# 32.4.1
-=======
+- [feature] _teamscale-maven-plugin_: Added the `upload-coverage` goal which automatically uploads JaCoCo reports to Teamscale.
+
 # 32.4.2
 - [fix] _agent_: The agent crashed while starting on some machines with "cannot construct instances of" errors 
->>>>>>> 42528767
 
 # 32.4.1
 - [fix] _agent_: The agent crashed while starting on some machines with "cannot construct instances of" errors 
