--- conflicted
+++ resolved
@@ -5,11 +5,8 @@
 - PATCH version when you make backwards compatible bug fixes.
 
 # Next Release
-<<<<<<< HEAD
 - [feature] Read configuration file path from `TEAMSCALE_JAVA_PROFILER_CONFIG_FILE` environment variable
-=======
 - [feature] add installer for Windows
->>>>>>> d6cca428
 - [feature] Docker: agent copies itself to `/transfer` if this is mounted into the container
 - [fix] Disable warning about proxy port not being correct when no proxy port was set at all
 - [fix] _agent_: `GET /commit` and `GET /revision` endpoints did return 500 error
