--- conflicted
+++ resolved
@@ -5,12 +5,9 @@
 - PATCH version when you make backwards compatible bug fixes.
 
 # Next Release
-<<<<<<< HEAD
 - [feature] Read configuration file path from `TEAMSCALE_JAVA_PROFILER_CONFIG_FILE` environment variable
-=======
 - [feature] Docker: agent copies itself to `/transfer` if this is mounted into the container
 - [fix] Disable warning about proxy port not being correct when no proxy port was set at all
->>>>>>> 43fa715a
 
 # 33.1.2
 - [fix] _teamscale-maven-plugin_: Revision and end commit could not be set via command line (user property)
