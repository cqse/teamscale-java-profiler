--- conflicted
+++ resolved
@@ -5,14 +5,11 @@
 - PATCH version when you make backwards compatible bug fixes.
 
 # Next Release
-<<<<<<< HEAD
 - [feature] add installer for system-wide installation
 - [feature] allow specifying path to configuration file via environment variable `TEAMSCALE_JAVA_PROFILER_CONFIG`
 - [breaking change] default log and coverage file directory changed to `/tmp` which works in more situations
-=======
 
 # 32.4.0
->>>>>>> 86e1e817
 - [feature] _agent_: Added stable support for Java 21 and experimental support for Java 22
 - [fix] _agent_: Produce more helpful error results in case a service call to Teamscale fails while handling an HTTP call 
 - [fix] _teamscale-maven-plugin_: The same uniform paths were extracted for tests that have the same name in a Cucumber feature file 
