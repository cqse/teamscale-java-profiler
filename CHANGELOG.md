We use [semantic versioning][semver]

# Next release

# 5.0.0
<<<<<<< HEAD
- [breaking change] Docker image is now designed to use the agent instead of the client
- [feature] add wrapper around `javaws` to allow profiling Java Web Start applications
=======
- [breaking change] ignore-duplicates is now the default for the agent to simplify the initial setup

# 4.0.3
- [fix] fix handling of Windows paths
>>>>>>> ec873296

# 4.0.2
- [fix] using `upload-url` in conjunction with `upload-metadata` caused a crash

# 4.0.1
_This version was never checked in, thus there is no tag for it in the Git_
- [fix] using `upload-url` in conjunction with `upload-metadata` caused corrupt files

# 4.0.0
- [breaking change] agent option separator is now a semicolon, no longer a colon (to support Windows paths)
- [breaking change] merged `include` and `jacoco-include` parameters. Both use the JaCoCo pattern syntax
- [feature] allow dumping via HTTP file upload

# 3.1.0
- [feature] add agent for regular dumping without separate process

# 3.0.0
- [breaking change] you must pass `true` or `false` explicitly to the `-d` parameter
- [feature] allow setting explicit host name via `--host`
- [feature] add Docker image
- [tooling] add Docker image build and Docker Hub project

# 2.0.1
- [fix] working directory was missing from systemd service file

# 2.0.0

- [feature] added `convert` mode to do one-time conversion. The old behavior is now reachable via the `watch` command (which is also the default if no command is provided).

# 1.4.1

- [tooling] add GitLab build and `dist` task. Update documentation

# 1.4.0

- [feature] added `-d` switch to ignore non-identical, duplicate class files during report generation


[semver]: http://semver.org/<|MERGE_RESOLUTION|>--- conflicted
+++ resolved
@@ -2,16 +2,15 @@
 
 # Next release
 
-# 5.0.0
-<<<<<<< HEAD
+# 6.0.0
 - [breaking change] Docker image is now designed to use the agent instead of the client
 - [feature] add wrapper around `javaws` to allow profiling Java Web Start applications
-=======
+
+# 5.0.0
 - [breaking change] ignore-duplicates is now the default for the agent to simplify the initial setup
 
 # 4.0.3
 - [fix] fix handling of Windows paths
->>>>>>> ec873296
 
 # 4.0.2
 - [fix] using `upload-url` in conjunction with `upload-metadata` caused a crash
