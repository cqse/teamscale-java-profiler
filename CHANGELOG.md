We use [semantic versioning](http://semver.org/):

- MAJOR version when you make incompatible API changes,
- MINOR version when you add functionality in a backwards-compatible manner, and
- PATCH version when you make backwards compatible bug fixes.

# Next version

# 34.0.1
- [fix] _agent_: Error was reported when the system under test used logback
<<<<<<< HEAD
- [feature] _agent_: Prevent uploading coverage to the same project + revision or branch@timestamp when doing multi project upload via git.properties
=======
- [fix] _teamscale-gradle-plugin_: Improved error message regarding minimum supported Gradle version
>>>>>>> 40669a04

# 34.0.0
- [breaking] _teamscale-client_, _teamscale-maven-plugin_, _teamscale-gradle-plugin_: Support using revision for fetching impacted tests for both the baseline and the endCommit. This change is breaking because **this changes the minimum required Teamscale Server version from 8.0.0 to 9.4.0** and because the Teamscale client API was changed. For the Maven and Gradle plugins, this change is non-breaking.
- [breaking] _teamscale-client_, _teamscale-maven-plugin_, _teamscale-gradle-plugin_, _teamscale-jacoco-agent_: New parameter: `teamscale-repository` (agent), `repository` (Teamscale Client, Gradle and Maven Plugins). This parameter can be used to specify in which repository Teamscale should look up revisions in case there is more than one repository in a given Teamscale project. If no repository is given, Teamscale will look in all connected repositories. This change is breaking because the Teamscale client API was changed. For the JaCoCo agent and the Maven and Gradle plugins, this change is non-breaking.
- [breaking] _tia-maven-plugin_: The `endCommit` option was renamed to `commit` in order to make it more understandable when using the upload task
- [breaking] _agent_: removed currently unused `test-env` option. Use one of the other testwise coverage modes instead, please.

# 33.3.3
- [fix] _agent_: Coverage for Kotlin code did sometimes produce incorrect line numbers

# 33.3.2
- Re-release of 33.3.1

# 33.3.1
- [fix] _agent_: Dump coverage when profiler settings are changed via the API.
- [fix] _agent_: NullPointerException when agent jar was located in the file system root.
- [fix] _installer_: Did not support SSL certificates that use elliptic curve ciphers.

# 33.3.0
- [feature] _agent_: Support overwriting the git commit inside `git.properties` files with `teamscale.commit.branch` and `teamscale.commit.time` (see [docs](agent/README.md#overwriting-the-git-commit-inside-gitproperties-files-with-teamscalecommitbranch-and-teamscalecommittime))
- [fix] _agent_: New default date format of the [git-commit-id-maven-plugin](https://github.com/git-commit-id/git-commit-id-maven-plugin) could not be parsed (see [GitHub Issue](https://github.com/cqse/teamscale-jacoco-agent/issues/464))
- [fix] _Gradle Plugin_: Testwise Coverage reports did override each other when multiple modules upload to the same partition

# 33.2.0
- [feature] _agent_: Add support for git.properties in Spring Boot 3.2
- [feature] _agent_: Read configuration file path from `TEAMSCALE_JAVA_PROFILER_CONFIG_FILE` environment variable
- [feature] add installer for Windows
- [feature] _Docker_: agent copies itself to `/transfer` if this is mounted into the container
- [fix] _agent_: Disable warning about proxy port not being correct when no proxy port was set at all
- [fix] _agent_: `GET /commit` and `GET /revision` endpoints did return 500 error
- [feature] _agent_: Added stable support for Java 22 and experimental support for Java 23

# 33.1.2
- [fix] _teamscale-maven-plugin_: Revision and end commit could not be set via command line (user property)

# 33.1.1
- [fix] _agent_: NPE during agent startup probably due to missing read permissions in a shared folder

# 33.1.0
- [feature] _teamscale-maven-plugin_: Add new execution goal to batch convert .exec files into testwise coverage report.
- [feature] _agent_: Extended list of packages excluded by default
- [maintenance] _agent_: Removed HTTP upload (i.e. `upload-url` option)
- [feature] _agent_: New option `proxy-password-file` allows users to provide a file containing a proxy password

# 33.0.0
- [feature] add installer for system-wide installation (see agent/MIGRATION.md for a migration guide)
- [feature] allow specifying configuration ID from Teamscale via environment variable `TEAMSCALE_JAVA_PROFILER_CONFIG_ID`
- [breaking change] default log and coverage file directory changed to `/tmp` which works in more situations
- [feature] _agent_: Added `config-id` option to allow retrieving the agent configuration from Teamscale. 

# 32.6.3
- Re-Release 32.6.2

# 32.6.2
- Re-Release 32.6.1
- [fix] _teamscale-maven-plugin_ Test names containing slashes could not be uploaded
- [fix] _tia-client_ Impacted test retrieval failed due to JSON parsing error

# 32.6.1
- [fix] _teamscale-maven-plugin_ Test names containing slashes could not be uploaded
- [fix] _tia-client_ Impacted test retrieval failed due to JSON parsing error

# 32.6.0
- [feature] Profiler logs its version on startup
- [fix] _agent_: The agent crashed while starting on some machines with "cannot construct instances of" errors

# 32.5.0
- [feature] _teamscale-maven-plugin_: Added the `upload-coverage` goal which automatically uploads JaCoCo reports to Teamscale.

# 32.4.2
- [fix] _agent_: The agent crashed while starting on some machines with "cannot construct instances of" errors 

# 32.4.1
- [fix] _agent_: The agent crashed while starting on some machines with "cannot construct instances of" errors 

# 32.4.0
- [feature] _agent_: Added stable support for Java 21 and experimental support for Java 22
- [fix] _agent_: Produce more helpful error results in case a service call to Teamscale fails while handling an HTTP call 
- [fix] _teamscale-maven-plugin_: The same uniform paths were extracted for tests that have the same name in a Cucumber feature file

# 32.3.1
- Re-release because of failing publishing process
- - _impacted-test-engine_: Failed requests to Teamscale did result in unreadable error message
  - [feature] _teamscale-maven-plugin_: Automatically find open port for coverage collection.
  - [fix] _teamscale-maven-plugin_: Same uniform path was extracted for Cucumber scenario outlines which do not have their parameters in the title

# 32.3.0
- _impacted-test-engine_: Failed requests to Teamscale did result in unreadable error message
- [feature] _teamscale-maven-plugin_: Automatically find open port for coverage collection.
- [fix] _teamscale-maven-plugin_: Same uniform path was extracted for Cucumber scenario outlines which do not have their parameters in the title

# 32.2.0
- [feature] _agent_: Previously unsuccessful coverage uploads are now automatically retried upon agent restart
- [fix] _teamscale-maven-plugin_: Fix uniform path and cluster ID extraction for cucumber pre 7.11.2

# 32.1.0
- [feature] _teamscale-maven-plugin_: Support for cucumber tests
- [feature] _teamscale-maven-plugin_, _impacted-test-engine_: Support for junit platform suite tests

# 32.0.0
- [breaking] _teamscale-gradle-plugin_: Removed usage of deprecated Gradle APIs
  - `teamscale.agent.destinationProperty` type has changed from `Property<File>` to `DirectoryProperty`
  - `teamscale.agent.setDestination(destination)` parameter type has changed from `Property<File>` to `Provider<Directory>`
- [fix] _agent_: Discovery of unsupported class file versions will no longer lead to a crash, but will be logged instead
- [breaking] _tia-runlisteners_: Requires JUnit 5.10.0 now
- [feature] _agent_: Added support for Java 19, 20 and experimental support for 21
- [fix] _agent_: Attaching the agent in testwise mode to a JBoss Wildfly server caused a crash

# 31.0.0
- [breaking change] Replaced `teamscale-git-properties-jar` with `git-properties-jar`. Jars/Wars/Ears/Aars provided with this option will now also be searched recursively for git.properties files except you set `search-git-properties-recursively=false`.
- [feature] support `full` mode of the Maven git-commit-id plugin.
- [fix] Providing multiple include pattern in the maven plugin resulted in no coverage being collected

# 30.1.1
- [fix] _teamscale-gradle-plugin_: Warnings were logged during test execution (WARNING: JAXBContext implementation could not be found. WADL feature is disabled., WARNING: A class javax.activation.DataSource for a default provider)

# 30.1.0
- [feature] The option `tiamode` has now an additional choice `disk` to dump testwise coverage as JSON to the output folder.
- [feature] _teamscale-maven-plugin_: The configuration options `runAllTests`, `runImpacted`, and `tiamode` are now available
- [fix] _impacted-test-engine_: Mixed test results for dynamically generated tests were incorrectly summarized
- [fix] The option `ignore-uncovered-classes` did not filter out empty interface nodes from the XML report 
- [fix] _teamscale-gradle-plugin_: The plugin failed to log the `No class files found in the given directories!` error message

# 30.0.2
- [fix] _teamscale-gradle-plugin_: Reports uploaded by `teamscaleReportUpload` ended up in wrong partition
- [fix] _impacted-test-engine_: Failure when no tests were impacted

# 30.0.1
- [fix] _report-generator_: Fixed Gradle module metadata which resulted in `Could not find org.jacoco.agent-0.8.8-runtime`

# 30.0.0
- [breaking change] _teamscale-maven-plugin_: Made plugin compatible with surefire 3.0.0. Replace the `teamscale-surefire-provider` dependency with `impacted-test-engine` in your pom.xml files.
- [feature] _teamscale-gradle-plugin_, _teamscale-maven-plugin_: Added ability to pass excluded test engines to impacted test engine
- [fix] _teamscale-maven-plugin_: Testwise coverage uploads were performed per test cluster instead of one upload after all tests
- [fix] _teamscale-gradle-plugin_, _teamscale-maven-plugin_: Impacted tests were requested once for each test engine
- [fix] _teamscale-gradle-plugin_, _teamscale-maven-plugin_: Execution of impacted tests failed when test names were unstable i.e. parameterized tests with parameters that are not serializeable

# 29.1.3
- [fix] http control server was not correctly shut down after the tests ended

# 29.1.2
- [fix] _teamscale-maven-plugin_: Partition was not correctly provided to the impacted test engine
- [fix] _tia-client_: Semicolons in test names were not correctly sent to the Teamscale JaCoCo Agent

# 29.1.1
- [fix] _teamscale-gradle-plugin_, _teamscale-maven-plugin_, _teamscale-jacoco-agent_: Tooling did not provide a way to set the partial flag

# 29.1.0
- [feature] _teamscale-gradle-plugin_: Allow parallel test execution with testwise coverage collection
- [fix] _teamscale-gradle-plugin_: Verify that maxParallelForks is 1
- [fix] _impacted-test-engine_: Provide sane fallback for non-supported test engines

# 29.0.0
- [fix] Fixed the prefix extraction pattern and the partition pattern for Artifactory in the agent's documentation
- [fix/breaking change] _teamscale-client_, _teamscale-gradle-plugin_, _teamscale-maven-plugin_, _teamscale-jacoco-agent_: Teamscale 8.0 introduced the concept of execution units. To distinguish them from normal, singular test executions, the `-test-exection-` and `-execution-unit-` uniform path prefixes were introduced. This broke gradle and maven test runner plugins because the actual test paths and Teamscale's uniform paths did not match anymore. To prevent this, `testName` is now exposed by the teamscale client and used by the plugins which corresponds to the uniform path without the prefixes. **If you're using the client, or listen to the `/testrun/start` API from the Teamscale JaCoCo agent, this is a breaking change.** You now need to use `testName` in your runner, not the `uniformPath`.

# 28.0.0
- [breaking change] removed support for JavaWS
- [fix] Fixed git.properties detection when directories are on the classpath

# 27.0.2
- [fix] Updated dependencies (Fixes #225, CVE-2022-42889)

# 27.0.1
- [fix] _teamscale-gradle-plugin_: Property 'outputLocation' is declared as an output property of Report xml (type TaskGeneratedSingleFileReport) but does not have a task associated with it.

# 27.0.0

- [fix] _teamscale-gradle-plugin_: Failed to upload JUnit reports
- [breaking change] _teamscale-gradle-plugin_: Setting the destination within test.teamscale.reports.jacoco/junit transparently sets the report destination in the corresponding jacoco/junit plugins
- [breaking change] _teamscale-gradle-plugin_: TestwiseCoverageReportTask no longer clears the parent folder of the written testwise coverage report

# 26.0.2

- [fix] Testwise coverage conversion was slow when many .exec files are included.

# 26.0.1

- [fix] The agent could not be started with the `debug=true` command line option

# 26.0.0

- [fix] _impacted-test-engine_: Handle tests with trailing whitespaces correctly
- [breaking] _impacted-test-engine_: Now requires Teamscale 8.0 as minimum version

# 25.0.0

 - [breaking] Find git.properties files recursively in folders, all types of archive files (jar, war, ear, aar, ...) and arbitrary depth. This was only possible for nested jar and war files and up to nesting depth 1. If you'd like to disable recursive search, e.g. due to performance issues, please use `search-git-properties-recursively=false`.  
  Note: This is not actually a breaking change but if you profile large projects and don't use the multi-project upload, you might want to disable recursive search.

# 24.1.1

- [fix] Maven plugin for TIA: sometimes the agent was not attached to a Spring Boot application during integration tests

# 24.1.0

- [feature] The Maven plugin now writes temporary reports to `target/tia/reports` in case of upload errors so they can be inspected manually.
- [feature] The agent logs a warning when multiple java agents are used and recommends registering the Teamscale JaCoCo Agent first.

# 24.0.1

- [fix] fix POM metadata of Maven plugin to allow publishing it

# 24.0.0

- [feature] add Maven plugin for TIA
- [feature] added official support for Java 17 and 18 and experimental support for Java 19.
- [feature] New command line option: `debug`. Simplifies debugging by avoiding the process of providing an XML logging
  configuration file. In debug mode logs are written to console and a configurable directory. For more details, see
  [here](agent/README.md#general-options).
- [breaking change] Artifactory uploader: use of new default upload schema for easy integration with Teamscale. To keep the old behavior add the `artifactory-legacy-path=true` option. For more details see 
  [here](agent/README.md#options-for-the-artifactory-upload).

# 23.1.1

- [fix] _teamscale-gradle-plugin_: The `TestImpacted` task did not execute any tests
  when `collectTestwiseCoverage = false` was set

# 23.1.0

- [feature] add support for git properties files in jar files nested in jar or war files

# 23.0.0

- [feature] The agent logs now an error with further information when dumped coverage is empty
- [feature] add JUnit 5 TestExecutionListener for testwise coverage recording
- [breaking change] JUnit 4 RunListener renamed to com.teamscale.tia.runlistener.JUnit4TestwiseCoverageRunListener and
  published via new artifact com.teamscale:tia-runlisteners
- [fix] Not specifying certain options for the JUnit 5 impacted test engine caused an NPE
- [breaking change] _teamscale-gradle-plugin_: Removed automatic registration of mavenCentral repository (Makes the
  plugin compatible with `dependencyResolutionManagement`)
- [breaking change] _teamscale-gradle-plugin_: The `TestImpacted` task now collects testwise coverage by default even
  without the `--impacted` option being set. Can be disabled programmatically with `collectTestwiseCoverage = false`.
- [feature] The Teamscale server configuration for the `TestImpacted` task is only needed when `--impacted` is used.

# 22.2.0

- [feature] Add REST endpoint to change revision and commit while agent is running.

# 22.1.2

- [fix] Restored upload to DockerHub
- [fix] The agent now uses HTTPS when port 443 is specified in a URL but no scheme is provided

# 22.1.1

- [fix] The Docker image is available again for the latest version of the JaCoCo agent

# 22.1.0

- [feature] The agent now follows HTTP 307/308 redirects for Teamscale uploads
- [fix] Updated to latest Log4J 2.17.1

# 22.0.0

- [feature] Option `teamscale-revision-manifest-jar` which can be used to read the git commit revision from
  the `META-INF/MANIFEST.MF` in the Jar file. The field must be named `Revision` and must be provided as a main
  attribute. Alternatively the field can be called `Git_Commit` and must be an attribute of an entry called `Git`.
- [breaking change] SSL validation (option `validate-ssl`) is now enabled by default

# 21.9.0

- [feature] _teamscale-gradle-plugin_: Improve compatibility with Groovy DSL
- [feature] _teamscale-client_: Added support for jQAssistant report format
- [feature] _teamscale-client_: Added upload endpoint that accepts a string instead of EReportFormat

# 21.8.0

- [feature] Option `artifactory-api-key` that can be used instead of `artifactory-user` and `artifactory-password` as
  authentication mechanism for artifactory.
- [feature] _tia-client_: Added all available report formats

# 21.7.1

- [feature] Option `obfuscate-security-related-outputs` to enable or disable obfuscating of security related outputs
  such as the access key.
- [fix] Obfuscating the access key when logging it or printing it to the console.

# 21.6.1

- [fix] _teamscale-gradle-plugin_: Deprecation warnings under Gradle 7.1
- [fix] _tia-client_: Increased timout for connection to Teamscale JaCoCo agent

# 21.6.0

- [feature] Support for Java 16 (and experimental support for Java 17)

# 21.5.0

- [feature] Support for VFS (Virtual File System) URL format used in JBoss and Wildfly
- [fix] Upload to Teamscale mode for testwise coverage did report tests multiple times when multiple uploads were
  triggered
- [fix] Setting partition or message via REST did not strip JSON encoding quotes

# 21.4.0

- [feature] _tia-client_: dynamically set partition and message
- [fix] Upload to Teamscale mode for testwise coverage did miss some class files when class-dir was not explicitly given

# 21.3.0

- [feature] _tia-client_: expose rank of tests

# 21.2.1

- [fix] Spring Boot applications could not be profiled due to changes in their code location format

# 21.2.0

- [feature] _teamscale-client_: Impacted tests now allows to specify multiple partitions
- [feature] _teamscale-client_: Impacted tests baseline can now be a string
- [feature] _teamscale-client_: Impacted tests are queried with CHEAP_ADDITIONAL_COVERAGE_PER_TIME

# 21.1.0

- [feature] Support uploading to multiple Teamscale projects

# 21.0.0

- [feature] _tia-client_: add API to hash test data when creating ClusteredTestDetails
- [feature] support for SAP NWDI application profiling
- [feature] _teamscale-gradle-plugin_: support jacoco and junit report uploads to Teamscale
- [feature] _teamscale-gradle-plugin_: available on Gradle Plugin Portal
- [breaking change] _teamscale-gradle-plugin_: teamscale.report.partition is no longer available

# 20.0.0

- [breaking change] This release requires Teamscale 5.9 or higher
- [feature] Made ensure-processed and include-failed-and-skipped options available in teamscale-client

# 19.0.0

- [fix] option parsing errors were not logged in rare cases
- [breaking change] changed default message to include partition and upload date
- [breaking change] Bumped minimum supported Gradle version for the Gradle plugin to 6.5 so we can support Java 11
- [feature] Made score and duration of test selected by TIA available via the teamscale-client

# 18.0.0

- [breaking change] removed options `coverage-via-http` and `teamscale-testwise-upload`. Use `tia-mode=http`
  or `tia-mode=teamscale-upload` instead.
- [breaking change] _tia-client_: changed Java API
- [feature] always exclude common libraries from profiling to shrink coverage files
- [feature] enable changing and reading the commit message via a new `/message` REST endpoint
- [breaking change] changing the partition is now a PUT request to `/partition` (formerly POST
  to `/partition/{partitionName}`)

# 17.0.0

- [breaking change] default for `--interval` changed from 60 to 480 minutes
- [feature] Support for uploading XML reports to artifactory
- [fix] Docker image did not react to SIGTERM
- [feature] All artifacts are now also available on Maven Central
- [fix] `test-env` option was ignored

# 16.0.1

- [fix] revision is ignored during validation for automatic upload to Teamscale

# 16.0.0

- [fix] Prevent "out of memory" in small JVMs: Don't cache test executions in memory
- [breaking change] `--ignore-duplicates` (and `-d` option in convert tool) have been replaced with `--duplicates`
  option
- [breaking change] `--filter` option in convert tool has been renamed to `--includes`
- [breaking change] `--exclude` option in convert tool has been renamed to `--excludes`
- [fix] Remove retry logic for impacted tests request
- [fix] Resolve possible memory leak during report generation
- [feature] Use git.commit.id from git.properties instead of branch and timestamp
- [breaking change] Reduce XML report size by only including source file coverage, no class coverage
- [feature] New option `--ignore-uncovered-classes` to further reduce size of XML reports
- [fix] converter produces duplicate test entries for testwise coverage
- [breaking change] `--classDir` option in convert tool has been renamed to `--class-dir`
- [feature] `--class-dir` option allows to pass in a `.txt` file with the class file directories/jars separated by
  newlines

# 15.5.0

- [feature] add TIA client library for integrating TIA in your custom test framework
- [fix] Delete empty coverage directories
- [fix] Don't upload empty coverage reports

# 15.4.0

- [fix] `git.properties` commit was not used for upload
- [feature] Upload ignored `origin/` prefix in `git.properties`'s branch name
- [fix] `http-server-port` option does not pass validation in normal mode
- [fix] Executable spring boot jar produces no coverage

# 15.3.0

- [feature] Added `coverage-via-http` option for testwise mode
- [feature] Added `teamscale-revision` option to supply VCS revision instead of branch and timestamp
- [feature] Added `/revision` HTTP endpoint for testwise mode
- [feature] Updated JaCoCo to 0.8.5
- [fix] Significantly reduced memory footprint
- [fix] `--run-all-tests` doesn't run any tests at all
- [fix] test-wise coverage report incorrect for classes in default package

# 15.2.0

- [fix] WildFly won't start with agent attached
- [feature] make `out` parameter optional with sensible fallback (subdirectory `coverage` in agent installation
  directory)
- [feature] if no `teamscale-commit`, `teamscale-git-properties-jar` or `teamscale-commit-manifest-jar` is configured,
  all loaded Jar/War/Ear/... files that contain profiled code are checked for a `git.properties` file. This allows
  auto-detecting a
  `git.properties` file without any additional configuration.

# 15.1.1

- [documentation] Configuration for SAP NetWeaver Java (>= 7.50) is now documented

# 15.1.0

- [feature] supplying a `class-dir` option is no longer mandatory
- [feature] agent logs errors in case of empty coverage dumps (i.e. misconfigured agent)
- [fix] prevent NPE when trying to read manifest from Jar file

# 15.0.0

- [feature] support for git.properties to supply commit information
- [breaking change] Agent now ignores SSL certificates by default and only turns on validation if
  `validate-ssl=true` is passed in the agent arguments. Existing setups will continue to work but validation will be
  disabled from this version on
- [fix] Agent uses higher timeouts (20s) for all HTTP connections to account for slow networks

# 14.0.0

- [fix] Reduced memory requirements for generating testwise coverage.
- [breaking change] When using the `convert` tool in `--testwise-coverage` mode the new `--split-after 5000` option will
  break up testwise coverage files automatically after the specified number of tests written. This ensures that
  generated reports are small enough to be uploaded to Teamscale. Default is `5000`. The given output file will now be
  appended suffixed `-1`, `-2` etc.. If the specified output file is named `testwise_coverage.json` the actually written
  file will be called `testwise_coverage-1.json` for the first 5000 tests. For uploading multiple files use an upload
  session.

# 13.0.1

- [fix] Prevent `-1` to show up as covered line in Testwise Coverage report

# 13.0.0

- [feature] added `dump-on-exit` option
- [breaking change] added `mode` option (Must be set for Testwise Coverage mode. `http-server-port` or `test-env` alone
  is no longer sufficient)
- [feature] The agent now optionally accepts test execution results via /test/end
- [feature] Support for Java 12

# 12.0.0

- [breaking change] The convert tool now uses wildcard patterns for the class matching (was ant pattern before)
- [breaking change] The agent returns the correct 204 and 400 status codes in Testwise Coverage mode

# 11.2.0

- [feature] The agent now also supports Java 11 code.

# 11.1.0

- [feature] The agent now also supports line coverage in Testwise Coverage mode

# 11.0.4

- [breaking change] Test impact mode no longer uploads reports to teamscale and does no longer generate reports on its
  own (see TEST_IMPACT_ANALYSIS_DOC -> How to get testwise coverage)
- [feature] Added `test-env` option

# 10.2.0

- [feature] Added option to upload to azure file storage

# 10.1.0

- [feature] Paths passed to the agent can now be relative and contain ant patterns

# 10.0.0

- [breaking change] switched to logback for logging. All logging configurations must be replaced with logback XMLs. This
  fixes Java 10 compatibility issues with Log4j by removing Log4j from the agent
- [feature] make agent log INFO and above to `agentdir/logs` by default
- [fix] isolate agent further from the application to prevent errors from conflicting library versions

# 9.1.0

- [feature] dump interval of 0 only dumps at the end

# 9.0.3

- [fix] Test Impact Mode: Empty reports are no longer dumped
- [fix] Test Impact Mode: JUnit is uploaded before testwise coverage

# 9.0.2

- [fix] prevent log files from flooding disk with default log4j config files

# 9.0.1

- [fix] NativeWebSocketServletContainerInitializer not found

# 9.0.0

- [breaking change] added `teamscale-commit-manifest-jar` option. Automatic fallback to MANIFEST.MF on classpath is no
  longer supported

# 8.4.0

- [feature] added `config-file` option

# 8.3.1

- [fix] fixed class conflict with JAXB in WebSphere

# 8.3.0

- [feature] added Test Impact mode via `http-server-port`

# 8.2.0

- [feature] added ability to read commit branch and timestamp from MANIFEST.MF

# 8.1.0

- [feature] added options to configure coverage upload to Teamscale

# 8.0.2

- [fix] remove version number from jar file name

# 8.0.1

- [fix] prefill the `javaws.properties` correctly on Windows

# 8.0.0

- [breaking change] removed `watch` mode and made `convert` mode the default. Only the agent is now supported

# 7.0.0

- [feature] prevent clashes between our dependencies and the profile app's
- [breaking change] logging for the agent must now be configured via the `logging-config` parameter

# 6.0.0

- [breaking change] Docker image is now designed to use the agent instead of the client
- [feature] add wrapper around `javaws` to allow profiling Java Web Start applications

# 5.0.0

- [breaking change] ignore-duplicates is now the default for the agent to simplify the initial setup

# 4.0.3

- [fix] fix handling of Windows paths

# 4.0.2

- [fix] using `upload-url` in conjunction with `upload-metadata` caused a crash

# 4.0.1

_This version was never checked in, thus there is no tag for it in the Git_

- [fix] using `upload-url` in conjunction with `upload-metadata` caused corrupt files

# 4.0.0

- [breaking change] agent option separator is now a semicolon, no longer a colon (to support Windows paths)
- [breaking change] merged `include` and `jacoco-include` parameters. Both use the JaCoCo pattern syntax
- [feature] allow dumping via HTTP file upload

# 3.1.0

- [feature] add agent for regular dumping without separate process

# 3.0.0

- [breaking change] you must pass `true` or `false` explicitly to the `-d` parameter
- [feature] allow setting explicit host name via `--host`
- [feature] add Docker image
- [tooling] add Docker image build and Docker Hub project

# 2.0.1

- [fix] working directory was missing from systemd service file

# 2.0.0

- [feature] added `convert` mode to do one-time conversion. The old behavior is now reachable via the `watch` command (
  which is also the default if no command is provided).

# 1.4.1

- [tooling] add GitLab build and `dist` task. Update documentation

# 1.4.0

- [feature] added `-d` switch to ignore non-identical, duplicate class files during report generation<|MERGE_RESOLUTION|>--- conflicted
+++ resolved
@@ -5,14 +5,11 @@
 - PATCH version when you make backwards compatible bug fixes.
 
 # Next version
+- [feature] _agent_: Prevent uploading coverage to the same project + revision or branch@timestamp when doing multi project upload via git.properties
 
 # 34.0.1
 - [fix] _agent_: Error was reported when the system under test used logback
-<<<<<<< HEAD
-- [feature] _agent_: Prevent uploading coverage to the same project + revision or branch@timestamp when doing multi project upload via git.properties
-=======
 - [fix] _teamscale-gradle-plugin_: Improved error message regarding minimum supported Gradle version
->>>>>>> 40669a04
 
 # 34.0.0
 - [breaking] _teamscale-client_, _teamscale-maven-plugin_, _teamscale-gradle-plugin_: Support using revision for fetching impacted tests for both the baseline and the endCommit. This change is breaking because **this changes the minimum required Teamscale Server version from 8.0.0 to 9.4.0** and because the Teamscale client API was changed. For the Maven and Gradle plugins, this change is non-breaking.
