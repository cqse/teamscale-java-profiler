We use [semantic versioning](http://semver.org/):

- MAJOR version when you make incompatible API changes,
- MINOR version when you add functionality in a backwards-compatible manner, and
- PATCH version when you make backwards compatible bug fixes.

# Next Release
<<<<<<< HEAD
- [feature] Add support for git.properties in Spring Boot 3.2
=======
- [feature] Read configuration file path from `TEAMSCALE_JAVA_PROFILER_CONFIG_FILE` environment variable
- [feature] add installer for Windows
>>>>>>> ccf0aa53
- [feature] Docker: agent copies itself to `/transfer` if this is mounted into the container
- [fix] Disable warning about proxy port not being correct when no proxy port was set at all
- [fix] _agent_: `GET /commit` and `GET /revision` endpoints did return 500 error
- [feature] _agent_: Added stable support for Java 22 and experimental support for Java 23

# 33.1.2
- [fix] _teamscale-maven-plugin_: Revision and end commit could not be set via command line (user property)

# 33.1.1
- [fix] _agent_: NPE during agent startup probably due to missing read permissions in a shared folder

# 33.1.0
- [feature] _teamscale-maven-plugin_: Add new execution goal to batch convert .exec files into testwise coverage report.
- [feature] _agent_: Extended list of packages excluded by default
- [maintenance] _agent_: Removed HTTP upload (i.e. `upload-url` option)
- [feature] _agent_: New option `proxy-password-file` allows users to provide a file containing a proxy password

# 33.0.0
- [feature] add installer for system-wide installation (see agent/MIGRATION.md for a migration guide)
- [feature] allow specifying configuration ID from Teamscale via environment variable `TEAMSCALE_JAVA_PROFILER_CONFIG_ID`
- [breaking change] default log and coverage file directory changed to `/tmp` which works in more situations
- [feature] _agent_: Added `config-id` option to allow retrieving the agent configuration from Teamscale. 

# 32.6.3
- Re-Release 32.6.2

# 32.6.2
- Re-Release 32.6.1
- [fix] _teamscale-maven-plugin_ Test names containing slashes could not be uploaded
- [fix] _tia-client_ Impacted test retrieval failed due to JSON parsing error

# 32.6.1
- [fix] _teamscale-maven-plugin_ Test names containing slashes could not be uploaded
- [fix] _tia-client_ Impacted test retrieval failed due to JSON parsing error

# 32.6.0
- [feature] Profiler logs its version on startup
- [fix] _agent_: The agent crashed while starting on some machines with "cannot construct instances of" errors

# 32.5.0
- [feature] _teamscale-maven-plugin_: Added the `upload-coverage` goal which automatically uploads JaCoCo reports to Teamscale.

# 32.4.2
- [fix] _agent_: The agent crashed while starting on some machines with "cannot construct instances of" errors 

# 32.4.1
- [fix] _agent_: The agent crashed while starting on some machines with "cannot construct instances of" errors 

# 32.4.0
- [feature] _agent_: Added stable support for Java 21 and experimental support for Java 22
- [fix] _agent_: Produce more helpful error results in case a service call to Teamscale fails while handling an HTTP call 
- [fix] _teamscale-maven-plugin_: The same uniform paths were extracted for tests that have the same name in a Cucumber feature file

# 32.3.1
- Re-release because of failing publishing process
- - _impacted-test-engine_: Failed requests to Teamscale did result in unreadable error message
  - [feature] _teamscale-maven-plugin_: Automatically find open port for coverage collection.
  - [fix] _teamscale-maven-plugin_: Same uniform path was extracted for Cucumber scenario outlines which do not have their parameters in the title

# 32.3.0
- _impacted-test-engine_: Failed requests to Teamscale did result in unreadable error message
- [feature] _teamscale-maven-plugin_: Automatically find open port for coverage collection.
- [fix] _teamscale-maven-plugin_: Same uniform path was extracted for Cucumber scenario outlines which do not have their parameters in the title

# 32.2.0
- [feature] _agent_: Previously unsuccessful coverage uploads are now automatically retried upon agent restart
- [fix] _teamscale-maven-plugin_: Fix uniform path and cluster ID extraction for cucumber pre 7.11.2

# 32.1.0
- [feature] _teamscale-maven-plugin_: Support for cucumber tests
- [feature] _teamscale-maven-plugin_, _impacted-test-engine_: Support for junit platform suite tests

# 32.0.0
- [breaking] _teamscale-gradle-plugin_: Removed usage of deprecated Gradle APIs
  - `teamscale.agent.destinationProperty` type has changed from `Property<File>` to `DirectoryProperty`
  - `teamscale.agent.setDestination(destination)` parameter type has changed from `Property<File>` to `Provider<Directory>`
- [fix] _agent_: Discovery of unsupported class file versions will no longer lead to a crash, but will be logged instead
- [breaking] _tia-runlisteners_: Requires JUnit 5.10.0 now
- [feature] _agent_: Added support for Java 19, 20 and experimental support for 21
- [fix] _agent_: Attaching the agent in testwise mode to a JBoss Wildfly server caused a crash

# 31.0.0
- [breaking change] Replaced `teamscale-git-properties-jar` with `git-properties-jar`. Jars/Wars/Ears/Aars provided with this option will now also be searched recursively for git.properties files except you set `search-git-properties-recursively=false`.
- [feature] support `full` mode of the Maven git-commit-id plugin.
- [fix] Providing multiple include pattern in the maven plugin resulted in no coverage being collected

# 30.1.1
- [fix] _teamscale-gradle-plugin_: Warnings were logged during test execution (WARNING: JAXBContext implementation could not be found. WADL feature is disabled., WARNING: A class javax.activation.DataSource for a default provider)

# 30.1.0
- [feature] The option `tiamode` has now an additional choice `disk` to dump testwise coverage as JSON to the output folder.
- [feature] _teamscale-maven-plugin_: The configuration options `runAllTests`, `runImpacted`, and `tiamode` are now available
- [fix] _impacted-test-engine_: Mixed test results for dynamically generated tests were incorrectly summarized
- [fix] The option `ignore-uncovered-classes` did not filter out empty interface nodes from the XML report 
- [fix] _teamscale-gradle-plugin_: The plugin failed to log the `No class files found in the given directories!` error message

# 30.0.2
- [fix] _teamscale-gradle-plugin_: Reports uploaded by `teamscaleReportUpload` ended up in wrong partition
- [fix] _impacted-test-engine_: Failure when no tests were impacted

# 30.0.1
- [fix] _report-generator_: Fixed Gradle module metadata which resulted in `Could not find org.jacoco.agent-0.8.8-runtime`

# 30.0.0
- [breaking change] _teamscale-maven-plugin_: Made plugin compatible with surefire 3.0.0. Replace the `teamscale-surefire-provider` dependency with `impacted-test-engine` in your pom.xml files.
- [feature] _teamscale-gradle-plugin_, _teamscale-maven-plugin_: Added ability to pass excluded test engines to impacted test engine
- [fix] _teamscale-maven-plugin_: Testwise coverage uploads were performed per test cluster instead of one upload after all tests
- [fix] _teamscale-gradle-plugin_, _teamscale-maven-plugin_: Impacted tests were requested once for each test engine
- [fix] _teamscale-gradle-plugin_, _teamscale-maven-plugin_: Execution of impacted tests failed when test names were unstable i.e. parameterized tests with parameters that are not serializeable

# 29.1.3
- [fix] http control server was not correctly shut down after the tests ended

# 29.1.2
- [fix] _teamscale-maven-plugin_: Partition was not correctly provided to the impacted test engine
- [fix] _tia-client_: Semicolons in test names were not correctly sent to the Teamscale JaCoCo Agent

# 29.1.1
- [fix] _teamscale-gradle-plugin_, _teamscale-maven-plugin_, _teamscale-jacoco-agent_: Tooling did not provide a way to set the partial flag

# 29.1.0
- [feature] _teamscale-gradle-plugin_: Allow parallel test execution with testwise coverage collection
- [fix] _teamscale-gradle-plugin_: Verify that maxParallelForks is 1
- [fix] _impacted-test-engine_: Provide sane fallback for non-supported test engines

# 29.0.0
- [fix] Fixed the prefix extraction pattern and the partition pattern for Artifactory in the agent's documentation
- [fix/breaking change] _teamscale-client_, _teamscale-gradle-plugin_, _teamscale-maven-plugin_, _teamscale-jacoco-agent_: Teamscale 8.0 introduced the concept of execution units. To distinguish them from normal, singular test executions, the `-test-exection-` and `-execution-unit-` uniform path prefixes were introduced. This broke gradle and maven test runner plugins because the actual test paths and Teamscale's uniform paths did not match anymore. To prevent this, `testName` is now exposed by the teamscale client and used by the plugins which corresponds to the uniform path without the prefixes. **If you're using the client, or listen to the `/testrun/start` API from the Teamscale JaCoCo agent, this is a breaking change.** You now need to use `testName` in your runner, not the `uniformPath`.

# 28.0.0
- [breaking change] removed support for JavaWS
- [fix] Fixed git.properties detection when directories are on the classpath

# 27.0.2
- [fix] Updated dependencies (Fixes #225, CVE-2022-42889)

# 27.0.1
- [fix] _teamscale-gradle-plugin_: Property 'outputLocation' is declared as an output property of Report xml (type TaskGeneratedSingleFileReport) but does not have a task associated with it.

# 27.0.0

- [fix] _teamscale-gradle-plugin_: Failed to upload JUnit reports
- [breaking change] _teamscale-gradle-plugin_: Setting the destination within test.teamscale.reports.jacoco/junit transparently sets the report destination in the corresponding jacoco/junit plugins
- [breaking change] _teamscale-gradle-plugin_: TestwiseCoverageReportTask no longer clears the parent folder of the written testwise coverage report

# 26.0.2

- [fix] Testwise coverage conversion was slow when many .exec files are included.

# 26.0.1

- [fix] The agent could not be started with the `debug=true` command line option

# 26.0.0

- [fix] _impacted-test-engine_: Handle tests with trailing whitespaces correctly
- [breaking] _impacted-test-engine_: Now requires Teamscale 8.0 as minimum version

# 25.0.0

 - [breaking] Find git.properties files recursively in folders, all types of archive files (jar, war, ear, aar, ...) and arbitrary depth. This was only possible for nested jar and war files and up to nesting depth 1. If you'd like to disable recursive search, e.g. due to performance issues, please use `search-git-properties-recursively=false`.  
  Note: This is not actually a breaking change but if you profile large projects and don't use the multi-project upload, you might want to disable recursive search.

# 24.1.1

- [fix] Maven plugin for TIA: sometimes the agent was not attached to a Spring Boot application during integration tests

# 24.1.0

- [feature] The Maven plugin now writes temporary reports to `target/tia/reports` in case of upload errors so they can be inspected manually.
- [feature] The agent logs a warning when multiple java agents are used and recommends registering the Teamscale JaCoCo Agent first.

# 24.0.1

- [fix] fix POM metadata of Maven plugin to allow publishing it

# 24.0.0

- [feature] add Maven plugin for TIA
- [feature] added official support for Java 17 and 18 and experimental support for Java 19.
- [feature] New command line option: `debug`. Simplifies debugging by avoiding the process of providing an XML logging
  configuration file. In debug mode logs are written to console and a configurable directory. For more details, see
  [here](agent/README.md#general-options).
- [breaking change] Artifactory uploader: use of new default upload schema for easy integration with Teamscale. To keep the old behavior add the `artifactory-legacy-path=true` option. For more details see 
  [here](agent/README.md#options-for-the-artifactory-upload).

# 23.1.1

- [fix] _teamscale-gradle-plugin_: The `TestImpacted` task did not execute any tests
  when `collectTestwiseCoverage = false` was set

# 23.1.0

- [feature] add support for git properties files in jar files nested in jar or war files

# 23.0.0

- [feature] The agent logs now an error with further information when dumped coverage is empty
- [feature] add JUnit 5 TestExecutionListener for testwise coverage recording
- [breaking change] JUnit 4 RunListener renamed to com.teamscale.tia.runlistener.JUnit4TestwiseCoverageRunListener and
  published via new artifact com.teamscale:tia-runlisteners
- [fix] Not specifying certain options for the JUnit 5 impacted test engine caused an NPE
- [breaking change] _teamscale-gradle-plugin_: Removed automatic registration of mavenCentral repository (Makes the
  plugin compatible with `dependencyResolutionManagement`)
- [breaking change] _teamscale-gradle-plugin_: The `TestImpacted` task now collects testwise coverage by default even
  without the `--impacted` option being set. Can be disabled programmatically with `collectTestwiseCoverage = false`.
- [feature] The Teamscale server configuration for the `TestImpacted` task is only needed when `--impacted` is used.

# 22.2.0

- [feature] Add REST endpoint to change revision and commit while agent is running.

# 22.1.2

- [fix] Restored upload to DockerHub
- [fix] The agent now uses HTTPS when port 443 is specified in a URL but no scheme is provided

# 22.1.1

- [fix] The Docker image is available again for the latest version of the JaCoCo agent

# 22.1.0

- [feature] The agent now follows HTTP 307/308 redirects for Teamscale uploads
- [fix] Updated to latest Log4J 2.17.1

# 22.0.0

- [feature] Option `teamscale-revision-manifest-jar` which can be used to read the git commit revision from
  the `META-INF/MANIFEST.MF` in the Jar file. The field must be named `Revision` and must be provided as a main
  attribute. Alternatively the field can be called `Git_Commit` and must be an attribute of an entry called `Git`.
- [breaking change] SSL validation (option `validate-ssl`) is now enabled by default

# 21.9.0

- [feature] _teamscale-gradle-plugin_: Improve compatibility with Groovy DSL
- [feature] _teamscale-client_: Added support for jQAssistant report format
- [feature] _teamscale-client_: Added upload endpoint that accepts a string instead of EReportFormat

# 21.8.0

- [feature] Option `artifactory-api-key` that can be used instead of `artifactory-user` and `artifactory-password` as
  authentication mechanism for artifactory.
- [feature] _tia-client_: Added all available report formats

# 21.7.1

- [feature] Option `obfuscate-security-related-outputs` to enable or disable obfuscating of security related outputs
  such as the access key.
- [fix] Obfuscating the access key when logging it or printing it to the console.

# 21.6.1

- [fix] _teamscale-gradle-plugin_: Deprecation warnings under Gradle 7.1
- [fix] _tia-client_: Increased timout for connection to Teamscale JaCoCo agent

# 21.6.0

- [feature] Support for Java 16 (and experimental support for Java 17)

# 21.5.0

- [feature] Support for VFS (Virtual File System) URL format used in JBoss and Wildfly
- [fix] Upload to Teamscale mode for testwise coverage did report tests multiple times when multiple uploads were
  triggered
- [fix] Setting partition or message via REST did not strip JSON encoding quotes

# 21.4.0

- [feature] _tia-client_: dynamically set partition and message
- [fix] Upload to Teamscale mode for testwise coverage did miss some class files when class-dir was not explicitly given

# 21.3.0

- [feature] _tia-client_: expose rank of tests

# 21.2.1

- [fix] Spring Boot applications could not be profiled due to changes in their code location format

# 21.2.0

- [feature] _teamscale-client_: Impacted tests now allows to specify multiple partitions
- [feature] _teamscale-client_: Impacted tests baseline can now be a string
- [feature] _teamscale-client_: Impacted tests are queried with CHEAP_ADDITIONAL_COVERAGE_PER_TIME

# 21.1.0

- [feature] Support uploading to multiple Teamscale projects

# 21.0.0

- [feature] _tia-client_: add API to hash test data when creating ClusteredTestDetails
- [feature] support for SAP NWDI application profiling
- [feature] _teamscale-gradle-plugin_: support jacoco and junit report uploads to Teamscale
- [feature] _teamscale-gradle-plugin_: available on Gradle Plugin Portal
- [breaking change] _teamscale-gradle-plugin_: teamscale.report.partition is no longer available

# 20.0.0

- [breaking change] This release requires Teamscale 5.9 or higher
- [feature] Made ensure-processed and include-failed-and-skipped options available in teamscale-client

# 19.0.0

- [fix] option parsing errors were not logged in rare cases
- [breaking change] changed default message to include partition and upload date
- [breaking change] Bumped minimum supported Gradle version for the Gradle plugin to 6.5 so we can support Java 11
- [feature] Made score and duration of test selected by TIA available via the teamscale-client

# 18.0.0

- [breaking change] removed options `coverage-via-http` and `teamscale-testwise-upload`. Use `tia-mode=http`
  or `tia-mode=teamscale-upload` instead.
- [breaking change] _tia-client_: changed Java API
- [feature] always exclude common libraries from profiling to shrink coverage files
- [feature] enable changing and reading the commit message via a new `/message` REST endpoint
- [breaking change] changing the partition is now a PUT request to `/partition` (formerly POST
  to `/partition/{partitionName}`)

# 17.0.0

- [breaking change] default for `--interval` changed from 60 to 480 minutes
- [feature] Support for uploading XML reports to artifactory
- [fix] Docker image did not react to SIGTERM
- [feature] All artifacts are now also available on Maven Central
- [fix] `test-env` option was ignored

# 16.0.1

- [fix] revision is ignored during validation for automatic upload to Teamscale

# 16.0.0

- [fix] Prevent "out of memory" in small JVMs: Don't cache test executions in memory
- [breaking change] `--ignore-duplicates` (and `-d` option in convert tool) have been replaced with `--duplicates`
  option
- [breaking change] `--filter` option in convert tool has been renamed to `--includes`
- [breaking change] `--exclude` option in convert tool has been renamed to `--excludes`
- [fix] Remove retry logic for impacted tests request
- [fix] Resolve possible memory leak during report generation
- [feature] Use git.commit.id from git.properties instead of branch and timestamp
- [breaking change] Reduce XML report size by only including source file coverage, no class coverage
- [feature] New option `--ignore-uncovered-classes` to further reduce size of XML reports
- [fix] converter produces duplicate test entries for testwise coverage
- [breaking change] `--classDir` option in convert tool has been renamed to `--class-dir`
- [feature] `--class-dir` option allows to pass in a `.txt` file with the class file directories/jars separated by
  newlines

# 15.5.0

- [feature] add TIA client library for integrating TIA in your custom test framework
- [fix] Delete empty coverage directories
- [fix] Don't upload empty coverage reports

# 15.4.0

- [fix] `git.properties` commit was not used for upload
- [feature] Upload ignored `origin/` prefix in `git.properties`'s branch name
- [fix] `http-server-port` option does not pass validation in normal mode
- [fix] Executable spring boot jar produces no coverage

# 15.3.0

- [feature] Added `coverage-via-http` option for testwise mode
- [feature] Added `teamscale-revision` option to supply VCS revision instead of branch and timestamp
- [feature] Added `/revision` HTTP endpoint for testwise mode
- [feature] Updated JaCoCo to 0.8.5
- [fix] Significantly reduced memory footprint
- [fix] `--run-all-tests` doesn't run any tests at all
- [fix] test-wise coverage report incorrect for classes in default package

# 15.2.0

- [fix] WildFly won't start with agent attached
- [feature] make `out` parameter optional with sensible fallback (subdirectory `coverage` in agent installation
  directory)
- [feature] if no `teamscale-commit`, `teamscale-git-properties-jar` or `teamscale-commit-manifest-jar` is configured,
  all loaded Jar/War/Ear/... files that contain profiled code are checked for a `git.properties` file. This allows
  auto-detecting a
  `git.properties` file without any additional configuration.

# 15.1.1

- [documentation] Configuration for SAP NetWeaver Java (>= 7.50) is now documented

# 15.1.0

- [feature] supplying a `class-dir` option is no longer mandatory
- [feature] agent logs errors in case of empty coverage dumps (i.e. misconfigured agent)
- [fix] prevent NPE when trying to read manifest from Jar file

# 15.0.0

- [feature] support for git.properties to supply commit information
- [breaking change] Agent now ignores SSL certificates by default and only turns on validation if
  `validate-ssl=true` is passed in the agent arguments. Existing setups will continue to work but validation will be
  disabled from this version on
- [fix] Agent uses higher timeouts (20s) for all HTTP connections to account for slow networks

# 14.0.0

- [fix] Reduced memory requirements for generating testwise coverage.
- [breaking change] When using the `convert` tool in `--testwise-coverage` mode the new `--split-after 5000` option will
  break up testwise coverage files automatically after the specified number of tests written. This ensures that
  generated reports are small enough to be uploaded to Teamscale. Default is `5000`. The given output file will now be
  appended suffixed `-1`, `-2` etc.. If the specified output file is named `testwise_coverage.json` the actually written
  file will be called `testwise_coverage-1.json` for the first 5000 tests. For uploading multiple files use an upload
  session.

# 13.0.1

- [fix] Prevent `-1` to show up as covered line in Testwise Coverage report

# 13.0.0

- [feature] added `dump-on-exit` option
- [breaking change] added `mode` option (Must be set for Testwise Coverage mode. `http-server-port` or `test-env` alone
  is no longer sufficient)
- [feature] The agent now optionally accepts test execution results via /test/end
- [feature] Support for Java 12

# 12.0.0

- [breaking change] The convert tool now uses wildcard patterns for the class matching (was ant pattern before)
- [breaking change] The agent returns the correct 204 and 400 status codes in Testwise Coverage mode

# 11.2.0

- [feature] The agent now also supports Java 11 code.

# 11.1.0

- [feature] The agent now also supports line coverage in Testwise Coverage mode

# 11.0.4

- [breaking change] Test impact mode no longer uploads reports to teamscale and does no longer generate reports on its
  own (see TEST_IMPACT_ANALYSIS_DOC -> How to get testwise coverage)
- [feature] Added `test-env` option

# 10.2.0

- [feature] Added option to upload to azure file storage

# 10.1.0

- [feature] Paths passed to the agent can now be relative and contain ant patterns

# 10.0.0

- [breaking change] switched to logback for logging. All logging configurations must be replaced with logback XMLs. This
  fixes Java 10 compatibility issues with Log4j by removing Log4j from the agent
- [feature] make agent log INFO and above to `agentdir/logs` by default
- [fix] isolate agent further from the application to prevent errors from conflicting library versions

# 9.1.0

- [feature] dump interval of 0 only dumps at the end

# 9.0.3

- [fix] Test Impact Mode: Empty reports are no longer dumped
- [fix] Test Impact Mode: JUnit is uploaded before testwise coverage

# 9.0.2

- [fix] prevent log files from flooding disk with default log4j config files

# 9.0.1

- [fix] NativeWebSocketServletContainerInitializer not found

# 9.0.0

- [breaking change] added `teamscale-commit-manifest-jar` option. Automatic fallback to MANIFEST.MF on classpath is no
  longer supported

# 8.4.0

- [feature] added `config-file` option

# 8.3.1

- [fix] fixed class conflict with JAXB in WebSphere

# 8.3.0

- [feature] added Test Impact mode via `http-server-port`

# 8.2.0

- [feature] added ability to read commit branch and timestamp from MANIFEST.MF

# 8.1.0

- [feature] added options to configure coverage upload to Teamscale

# 8.0.2

- [fix] remove version number from jar file name

# 8.0.1

- [fix] prefill the `javaws.properties` correctly on Windows

# 8.0.0

- [breaking change] removed `watch` mode and made `convert` mode the default. Only the agent is now supported

# 7.0.0

- [feature] prevent clashes between our dependencies and the profile app's
- [breaking change] logging for the agent must now be configured via the `logging-config` parameter

# 6.0.0

- [breaking change] Docker image is now designed to use the agent instead of the client
- [feature] add wrapper around `javaws` to allow profiling Java Web Start applications

# 5.0.0

- [breaking change] ignore-duplicates is now the default for the agent to simplify the initial setup

# 4.0.3

- [fix] fix handling of Windows paths

# 4.0.2

- [fix] using `upload-url` in conjunction with `upload-metadata` caused a crash

# 4.0.1

_This version was never checked in, thus there is no tag for it in the Git_

- [fix] using `upload-url` in conjunction with `upload-metadata` caused corrupt files

# 4.0.0

- [breaking change] agent option separator is now a semicolon, no longer a colon (to support Windows paths)
- [breaking change] merged `include` and `jacoco-include` parameters. Both use the JaCoCo pattern syntax
- [feature] allow dumping via HTTP file upload

# 3.1.0

- [feature] add agent for regular dumping without separate process

# 3.0.0

- [breaking change] you must pass `true` or `false` explicitly to the `-d` parameter
- [feature] allow setting explicit host name via `--host`
- [feature] add Docker image
- [tooling] add Docker image build and Docker Hub project

# 2.0.1

- [fix] working directory was missing from systemd service file

# 2.0.0

- [feature] added `convert` mode to do one-time conversion. The old behavior is now reachable via the `watch` command (
  which is also the default if no command is provided).

# 1.4.1

- [tooling] add GitLab build and `dist` task. Update documentation

# 1.4.0

- [feature] added `-d` switch to ignore non-identical, duplicate class files during report generation<|MERGE_RESOLUTION|>--- conflicted
+++ resolved
@@ -5,12 +5,9 @@
 - PATCH version when you make backwards compatible bug fixes.
 
 # Next Release
-<<<<<<< HEAD
 - [feature] Add support for git.properties in Spring Boot 3.2
-=======
 - [feature] Read configuration file path from `TEAMSCALE_JAVA_PROFILER_CONFIG_FILE` environment variable
 - [feature] add installer for Windows
->>>>>>> ccf0aa53
 - [feature] Docker: agent copies itself to `/transfer` if this is mounted into the container
 - [fix] Disable warning about proxy port not being correct when no proxy port was set at all
 - [fix] _agent_: `GET /commit` and `GET /revision` endpoints did return 500 error
