We use [semantic versioning](http://semver.org/):

- MAJOR version when you make incompatible API changes,
- MINOR version when you add functionality in a backwards-compatible manner, and
- PATCH version when you make backwards compatible bug fixes.

# Next Release
- _impacted-test-engine_: Failed requests to Teamscale did result in unreadable error message
<<<<<<< HEAD
- [feature] _teamscale-maven-plugin_: Automatically find open port for coverage collection.
=======
- [fix] _teamscale-maven-plugin_: Same uniform path was extracted for Cucumber scenario outlines which do not have their parameters in the title
>>>>>>> 19280b9d

# 32.2.0
- [feature] _agent_: Previously unsuccessful coverage uploads are now automatically retried upon agent restart
- [fix] _teamscale-maven-plugin_: Fix uniform path and cluster ID extraction for cucumber pre 7.11.2

# 32.1.0
- [feature] _teamscale-maven-plugin_: Support for cucumber tests
- [feature] _teamscale-maven-plugin_, _impacted-test-engine_: Support for junit platform suite tests

# 32.0.0
- [breaking] _teamscale-gradle-plugin_: Removed usage of deprecated Gradle APIs
  - `teamscale.agent.destinationProperty` type has changed from `Property<File>` to `DirectoryProperty`
  - `teamscale.agent.setDestination(destination)` parameter type has changed from `Property<File>` to `Provider<Directory>`
- [fix] _agent_: Discovery of unsupported class file versions will no longer lead to a crash, but will be logged instead
- [breaking] _tia-runlisteners_: Requires JUnit 5.10.0 now
- [feature] _agent_: Added support for Java 19, 20 and experimental support for 21
- [fix] _agent_: Attaching the agent in testwise mode to a JBoss Wildfly server caused a crash

# 31.0.0
- [breaking] Replaced `teamscale-git-properties-jar` with `git-properties-jar`. Jars/Wars/Ears/Aars provided with this option will now also be searched recursively for git.properties files except you set `search-git-properties-recursively=false`.
- [feature] support `full` mode of the Maven git-commit-id plugin.
- [fix] Providing multiple include pattern in the maven plugin resulted in no coverage being collected

# 30.1.1
- [fix] _teamscale-gradle-plugin_: Warnings were logged during test execution (WARNING: JAXBContext implementation could not be found. WADL feature is disabled., WARNING: A class javax.activation.DataSource for a default provider)

# 30.1.0
- [feature] The option `tiamode` has now an additional choice `disk` to dump testwise coverage as JSON to the output folder.
- [feature] _teamscale-maven-plugin_: The configuration options `runAllTests`, `runImpacted`, and `tiamode` are now available
- [fix] _impacted-test-engine_: Mixed test results for dynamically generated tests were incorrectly summarized
- [fix] The option `ignore-uncovered-classes` did not filter out empty interface nodes from the XML report 
- [fix] _teamscale-gradle-plugin_: The plugin failed to log the `No class files found in the given directories!` error message

# 30.0.2
- [fix] _teamscale-gradle-plugin_: Reports uploaded by `teamscaleReportUpload` ended up in wrong partition
- [fix] _impacted-test-engine_: Failure when no tests were impacted

# 30.0.1
- [fix] _report-generator_: Fixed Gradle module metadata which resulted in `Could not find org.jacoco.agent-0.8.8-runtime`

# 30.0.0
- [breaking change] _teamscale-maven-plugin_: Made plugin compatible with surefire 3.0.0. Replace the `teamscale-surefire-provider` dependency with `impacted-test-engine` in your pom.xml files.
- [feature] _teamscale-gradle-plugin_, _teamscale-maven-plugin_: Added ability to pass excluded test engines to impacted test engine
- [fix] _teamscale-maven-plugin_: Testwise coverage uploads were performed per test cluster instead of one upload after all tests
- [fix] _teamscale-gradle-plugin_, _teamscale-maven-plugin_: Impacted tests were requested once for each test engine
- [fix] _teamscale-gradle-plugin_, _teamscale-maven-plugin_: Execution of impacted tests failed when test names were unstable i.e. parameterized tests with parameters that are not serializeable

# 29.1.3
- [fix] http control server was not correctly shut down after the tests ended

# 29.1.2
- [fix] _teamscale-maven-plugin_: Partition was not correctly provided to the impacted test engine
- [fix] _tia-client_: Semicolons in test names were not correctly sent to the Teamscale JaCoCo Agent

# 29.1.1
- [fix] _teamscale-gradle-plugin_, _teamscale-maven-plugin_, _teamscale-jacoco-agent_: Tooling did not provide a way to set the partial flag

# 29.1.0
- [feature] _teamscale-gradle-plugin_: Allow parallel test execution with testwise coverage collection
- [fix] _teamscale-gradle-plugin_: Verify that maxParallelForks is 1
- [fix] _impacted-test-engine_: Provide sane fallback for non-supported test engines

# 29.0.0
- [fix] Fixed the prefix extraction pattern and the partition pattern for Artifactory in the agent's documentation
- [fix/breaking change] _teamscale-client_, _teamscale-gradle-plugin_, _teamscale-maven-plugin_, _teamscale-jacoco-agent_: Teamscale 8.0 introduced the concept of execution units. To distinguish them from normal, singular test executions, the `-test-exection-` and `-execution-unit-` uniform path prefixes were introduced. This broke gradle and maven test runner plugins because the actual test paths and Teamscale's uniform paths did not match anymore. To prevent this, `testName` is now exposed by the teamscale client and used by the plugins which corresponds to the uniform path without the prefixes. **If you're using the client, or listen to the `/testrun/start` API from the Teamscale JaCoCo agent, this is a breaking change.** You now need to use `testName` in your runner, not the `uniformPath`.

# 28.0.0
- [breaking change] removed support for JavaWS
- [fix] Fixed git.properties detection when directories are on the classpath

# 27.0.2
- [fix] Updated dependencies (Fixes #225, CVE-2022-42889)

# 27.0.1
- [fix] _teamscale-gradle-plugin_: Property 'outputLocation' is declared as an output property of Report xml (type TaskGeneratedSingleFileReport) but does not have a task associated with it.

# 27.0.0

- [fix] _teamscale-gradle-plugin_: Failed to upload JUnit reports
- [breaking change] _teamscale-gradle-plugin_: Setting the destination within test.teamscale.reports.jacoco/junit transparently sets the report destination in the corresponding jacoco/junit plugins
- [breaking change] _teamscale-gradle-plugin_: TestwiseCoverageReportTask no longer clears the parent folder of the written testwise coverage report

# 26.0.2

- [fix] Testwise coverage conversion was slow when many .exec files are included.

# 26.0.1

- [fix] The agent could not be started with the `debug=true` command line option

# 26.0.0

- [fix] _impacted-test-engine_: Handle tests with trailing whitespaces correctly
- [breaking] _impacted-test-engine_: Now requires Teamscale 8.0 as minimum version

# 25.0.0

 - [breaking] Find git.properties files recursively in folders, all types of archive files (jar, war, ear, aar, ...) and arbitrary depth. This was only possible for nested jar and war files and up to nesting depth 1. If you'd like to disable recursive search, e.g. due to performance issues, please use `search-git-properties-recursively=false`.  
  Note: This is not actually a breaking change but if you profile large projects and don't use the multi-project upload, you might want to disable recursive search.

# 24.1.1

- [fix] Maven plugin for TIA: sometimes the agent was not attached to a Spring Boot application during integration tests

# 24.1.0

- [feature] The Maven plugin now writes temporary reports to `target/tia/reports` in case of upload errors so they can be inspected manually.
- [feature] The agent logs a warning when multiple java agents are used and recommends registering the Teamscale JaCoCo Agent first.

# 24.0.1

- [fix] fix POM metadata of Maven plugin to allow publishing it

# 24.0.0

- [feature] add Maven plugin for TIA
- [feature] added official support for Java 17 and 18 and experimental support for Java 19.
- [feature] New command line option: `debug`. Simplifies debugging by avoiding the process of providing an XML logging
  configuration file. In debug mode logs are written to console and a configurable directory. For more details, see
  [here](agent/README.md#general-options).
- [breaking change] Artifactory uploader: use of new default upload schema for easy integration with Teamscale. To keep the old behavior add the `artifactory-legacy-path=true` option. For more details see 
  [here](agent/README.md#options-for-the-artifactory-upload).

# 23.1.1

- [fix] _teamscale-gradle-plugin_: The `TestImpacted` task did not execute any tests
  when `collectTestwiseCoverage = false` was set

# 23.1.0

- [feature] add support for git properties files in jar files nested in jar or war files

# 23.0.0

- [feature] The agent logs now an error with further information when dumped coverage is empty
- [feature] add JUnit 5 TestExecutionListener for testwise coverage recording
- [breaking change] JUnit 4 RunListener renamed to com.teamscale.tia.runlistener.JUnit4TestwiseCoverageRunListener and
  published via new artifact com.teamscale:tia-runlisteners
- [fix] Not specifying certain options for the JUnit 5 impacted test engine caused an NPE
- [breaking change] _teamscale-gradle-plugin_: Removed automatic registration of mavenCentral repository (Makes the
  plugin compatible with `dependencyResolutionManagement`)
- [breaking change] _teamscale-gradle-plugin_: The `TestImpacted` task now collects testwise coverage by default even
  without the `--impacted` option being set. Can be disabled programmatically with `collectTestwiseCoverage = false`.
- [feature] The Teamscale server configuration for the `TestImpacted` task is only needed when `--impacted` is used.

# 22.2.0

- [feature] Add REST endpoint to change revision and commit while agent is running.

# 22.1.2

- [fix] Restored upload to DockerHub
- [fix] The agent now uses HTTPS when port 443 is specified in a URL but no scheme is provided

# 22.1.1

- [fix] The Docker image is available again for the latest version of the JaCoCo agent

# 22.1.0

- [feature] The agent now follows HTTP 307/308 redirects for Teamscale uploads
- [fix] Updated to latest Log4J 2.17.1

# 22.0.0

- [feature] Option `teamscale-revision-manifest-jar` which can be used to read the git commit revision from
  the `META-INF/MANIFEST.MF` in the Jar file. The field must be named `Revision` and must be provided as a main
  attribute. Alternatively the field can be called `Git_Commit` and must be an attribute of an entry called `Git`.
- [breaking change] SSL validation (option `validate-ssl`) is now enabled by default

# 21.9.0

- [feature] _teamscale-gradle-plugin_: Improve compatibility with Groovy DSL
- [feature] _teamscale-client_: Added support for jQAssistant report format
- [feature] _teamscale-client_: Added upload endpoint that accepts a string instead of EReportFormat

# 21.8.0

- [feature] Option `artifactory-api-key` that can be used instead of `artifactory-user` and `artifactory-password` as
  authentication mechanism for artifactory.
- [feature] _tia-client_: Added all available report formats

# 21.7.1

- [feature] Option `obfuscate-security-related-outputs` to enable or disable obfuscating of security related outputs
  such as the access key.
- [fix] Obfuscating the access key when logging it or printing it to the console.

# 21.6.1

- [fix] _teamscale-gradle-plugin_: Deprecation warnings under Gradle 7.1
- [fix] _tia-client_: Increased timout for connection to Teamscale JaCoCo agent

# 21.6.0

- [feature] Support for Java 16 (and experimental support for Java 17)

# 21.5.0

- [feature] Support for VFS (Virtual File System) URL format used in JBoss and Wildfly
- [fix] Upload to Teamscale mode for testwise coverage did report tests multiple times when multiple uploads were
  triggered
- [fix] Setting partition or message via REST did not strip JSON encoding quotes

# 21.4.0

- [feature] _tia-client_: dynamically set partition and message
- [fix] Upload to Teamscale mode for testwise coverage did miss some class files when class-dir was not explicitly given

# 21.3.0

- [feature] _tia-client_: expose rank of tests

# 21.2.1

- [fix] Spring Boot applications could not be profiled due to changes in their code location format

# 21.2.0

- [feature] _teamscale-client_: Impacted tests now allows to specify multiple partitions
- [feature] _teamscale-client_: Impacted tests baseline can now be a string
- [feature] _teamscale-client_: Impacted tests are queried with CHEAP_ADDITIONAL_COVERAGE_PER_TIME

# 21.1.0

- [feature] Support uploading to multiple Teamscale projects

# 21.0.0

- [feature] _tia-client_: add API to hash test data when creating ClusteredTestDetails
- [feature] support for SAP NWDI application profiling
- [feature] _teamscale-gradle-plugin_: support jacoco and junit report uploads to Teamscale
- [feature] _teamscale-gradle-plugin_: available on Gradle Plugin Portal
- [breaking change] _teamscale-gradle-plugin_: teamscale.report.partition is no longer available

# 20.0.0

- [breaking change] This release requires Teamscale 5.9 or higher
- [feature] Made ensure-processed and include-failed-and-skipped options available in teamscale-client

# 19.0.0

- [fix] option parsing errors were not logged in rare cases
- [breaking change] changed default message to include partition and upload date
- [breaking change] Bumped minimum supported Gradle version for the Gradle plugin to 6.5 so we can support Java 11
- [feature] Made score and duration of test selected by TIA available via the teamscale-client

# 18.0.0

- [breaking change] removed options `coverage-via-http` and `teamscale-testwise-upload`. Use `tia-mode=http`
  or `tia-mode=teamscale-upload` instead.
- [breaking change] _tia-client_: changed Java API
- [feature] always exclude common libraries from profiling to shrink coverage files
- [feature] enable changing and reading the commit message via a new `/message` REST endpoint
- [breaking change] changing the partition is now a PUT request to `/partition` (formerly POST
  to `/partition/{partitionName}`)

# 17.0.0

- [breaking change] default for `--interval` changed from 60 to 480 minutes
- [feature] Support for uploading XML reports to artifactory
- [fix] Docker image did not react to SIGTERM
- [feature] All artifacts are now also available on Maven Central
- [fix] `test-env` option was ignored

# 16.0.1

- [fix] revision is ignored during validation for automatic upload to Teamscale

# 16.0.0

- [fix] Prevent "out of memory" in small JVMs: Don't cache test executions in memory
- [breaking change] `--ignore-duplicates` (and `-d` option in convert tool) have been replaced with `--duplicates`
  option
- [breaking change] `--filter` option in convert tool has been renamed to `--includes`
- [breaking change] `--exclude` option in convert tool has been renamed to `--excludes`
- [fix] Remove retry logic for impacted tests request
- [fix] Resolve possible memory leak during report generation
- [feature] Use git.commit.id from git.properties instead of branch and timestamp
- [breaking change] Reduce XML report size by only including source file coverage, no class coverage
- [feature] New option `--ignore-uncovered-classes` to further reduce size of XML reports
- [fix] converter produces duplicate test entries for testwise coverage
- [breaking change] `--classDir` option in convert tool has been renamed to `--class-dir`
- [feature] `--class-dir` option allows to pass in a `.txt` file with the class file directories/jars separated by
  newlines

# 15.5.0

- [feature] add TIA client library for integrating TIA in your custom test framework
- [fix] Delete empty coverage directories
- [fix] Don't upload empty coverage reports

# 15.4.0

- [fix] `git.properties` commit was not used for upload
- [feature] Upload ignored `origin/` prefix in `git.properties`'s branch name
- [fix] `http-server-port` option does not pass validation in normal mode
- [fix] Executable spring boot jar produces no coverage

# 15.3.0

- [feature] Added `coverage-via-http` option for testwise mode
- [feature] Added `teamscale-revision` option to supply VCS revision instead of branch and timestamp
- [feature] Added `/revision` HTTP endpoint for testwise mode
- [feature] Updated JaCoCo to 0.8.5
- [fix] Significantly reduced memory footprint
- [fix] `--run-all-tests` doesn't run any tests at all
- [fix] test-wise coverage report incorrect for classes in default package

# 15.2.0

- [fix] WildFly won't start with agent attached
- [feature] make `out` parameter optional with sensible fallback (subdirectory `coverage` in agent installation
  directory)
- [feature] if no `teamscale-commit`, `teamscale-git-properties-jar` or `teamscale-commit-manifest-jar` is configured,
  all loaded Jar/War/Ear/... files that contain profiled code are checked for a `git.properties` file. This allows
  auto-detecting a
  `git.properties` file without any additional configuration.

# 15.1.1

- [documentation] Configuration for SAP NetWeaver Java (>= 7.50) is now documented

# 15.1.0

- [feature] supplying a `class-dir` option is no longer mandatory
- [feature] agent logs errors in case of empty coverage dumps (i.e. misconfigured agent)
- [fix] prevent NPE when trying to read manifest from Jar file

# 15.0.0

- [feature] support for git.properties to supply commit information
- [breaking change] Agent now ignores SSL certificates by default and only turns on validation if
  `validate-ssl=true` is passed in the agent arguments. Existing setups will continue to work but validation will be
  disabled from this version on
- [fix] Agent uses higher timeouts (20s) for all HTTP connections to account for slow networks

# 14.0.0

- [fix] Reduced memory requirements for generating testwise coverage.
- [breaking change] When using the `convert` tool in `--testwise-coverage` mode the new `--split-after 5000` option will
  break up testwise coverage files automatically after the specified number of tests written. This ensures that
  generated reports are small enough to be uploaded to Teamscale. Default is `5000`. The given output file will now be
  appended suffixed `-1`, `-2` etc.. If the specified output file is named `testwise_coverage.json` the actually written
  file will be called `testwise_coverage-1.json` for the first 5000 tests. For uploading multiple files use an upload
  session.

# 13.0.1

- [fix] Prevent `-1` to show up as covered line in Testwise Coverage report

# 13.0.0

- [feature] added `dump-on-exit` option
- [breaking change] added `mode` option (Must be set for Testwise Coverage mode. `http-server-port` or `test-env` alone
  is no longer sufficient)
- [feature] The agent now optionally accepts test execution results via /test/end
- [feature] Support for Java 12

# 12.0.0

- [breaking change] The convert tool now uses wildcard patterns for the class matching (was ant pattern before)
- [breaking change] The agent returns the correct 204 and 400 status codes in Testwise Coverage mode

# 11.2.0

- [feature] The agent now also supports Java 11 code.

# 11.1.0

- [feature] The agent now also supports line coverage in Testwise Coverage mode

# 11.0.4

- [breaking change] Test impact mode no longer uploads reports to teamscale and does no longer generate reports on its
  own (see TEST_IMPACT_ANALYSIS_DOC -> How to get testwise coverage)
- [feature] Added `test-env` option

# 10.2.0

- [feature] Added option to upload to azure file storage

# 10.1.0

- [feature] Paths passed to the agent can now be relative and contain ant patterns

# 10.0.0

- [breaking change] switched to logback for logging. All logging configurations must be replaced with logback XMLs. This
  fixes Java 10 compatibility issues with Log4j by removing Log4j from the agent
- [feature] make agent log INFO and above to `agentdir/logs` by default
- [fix] isolate agent further from the application to prevent errors from conflicting library versions

# 9.1.0

- [feature] dump interval of 0 only dumps at the end

# 9.0.3

- [fix] Test Impact Mode: Empty reports are no longer dumped
- [fix] Test Impact Mode: JUnit is uploaded before testwise coverage

# 9.0.2

- [fix] prevent log files from flooding disk with default log4j config files

# 9.0.1

- [fix] NativeWebSocketServletContainerInitializer not found

# 9.0.0

- [breaking change] added `teamscale-commit-manifest-jar` option. Automatic fallback to MANIFEST.MF on classpath is no
  longer supported

# 8.4.0

- [feature] added `config-file` option

# 8.3.1

- [fix] fixed class conflict with JAXB in WebSphere

# 8.3.0

- [feature] added Test Impact mode via `http-server-port`

# 8.2.0

- [feature] added ability to read commit branch and timestamp from MANIFEST.MF

# 8.1.0

- [feature] added options to configure coverage upload to Teamscale

# 8.0.2

- [fix] remove version number from jar file name

# 8.0.1

- [fix] prefill the `javaws.properties` correctly on Windows

# 8.0.0

- [breaking change] removed `watch` mode and made `convert` mode the default. Only the agent is now supported

# 7.0.0

- [feature] prevent clashes between our dependencies and the profile app's
- [breaking change] logging for the agent must now be configured via the `logging-config` parameter

# 6.0.0

- [breaking change] Docker image is now designed to use the agent instead of the client
- [feature] add wrapper around `javaws` to allow profiling Java Web Start applications

# 5.0.0

- [breaking change] ignore-duplicates is now the default for the agent to simplify the initial setup

# 4.0.3

- [fix] fix handling of Windows paths

# 4.0.2

- [fix] using `upload-url` in conjunction with `upload-metadata` caused a crash

# 4.0.1

_This version was never checked in, thus there is no tag for it in the Git_

- [fix] using `upload-url` in conjunction with `upload-metadata` caused corrupt files

# 4.0.0

- [breaking change] agent option separator is now a semicolon, no longer a colon (to support Windows paths)
- [breaking change] merged `include` and `jacoco-include` parameters. Both use the JaCoCo pattern syntax
- [feature] allow dumping via HTTP file upload

# 3.1.0

- [feature] add agent for regular dumping without separate process

# 3.0.0

- [breaking change] you must pass `true` or `false` explicitly to the `-d` parameter
- [feature] allow setting explicit host name via `--host`
- [feature] add Docker image
- [tooling] add Docker image build and Docker Hub project

# 2.0.1

- [fix] working directory was missing from systemd service file

# 2.0.0

- [feature] added `convert` mode to do one-time conversion. The old behavior is now reachable via the `watch` command (
  which is also the default if no command is provided).

# 1.4.1

- [tooling] add GitLab build and `dist` task. Update documentation

# 1.4.0

- [feature] added `-d` switch to ignore non-identical, duplicate class files during report generation<|MERGE_RESOLUTION|>--- conflicted
+++ resolved
@@ -6,11 +6,8 @@
 
 # Next Release
 - _impacted-test-engine_: Failed requests to Teamscale did result in unreadable error message
-<<<<<<< HEAD
 - [feature] _teamscale-maven-plugin_: Automatically find open port for coverage collection.
-=======
 - [fix] _teamscale-maven-plugin_: Same uniform path was extracted for Cucumber scenario outlines which do not have their parameters in the title
->>>>>>> 19280b9d
 
 # 32.2.0
 - [feature] _agent_: Previously unsuccessful coverage uploads are now automatically retried upon agent restart
