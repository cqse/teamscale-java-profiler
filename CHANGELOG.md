--- conflicted
+++ resolved
@@ -5,13 +5,10 @@
 - PATCH version when you make backwards compatible bug fixes.
 
 # Next Release
-
-<<<<<<< HEAD
 - [feature] _teamscale-maven-plugin_: Add new execution goal to batch convert .exec files into testwise coverage report.
-=======
+
 # 32.4.2
 - [fix] _agent_: The agent crashed while starting on some machines with "cannot construct instances of" errors 
->>>>>>> 42528767
 
 # 32.4.1
 - [fix] _agent_: The agent crashed while starting on some machines with "cannot construct instances of" errors 
