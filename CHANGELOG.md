We use [semantic versioning](http://semver.org/):

- MAJOR version when you make incompatible API changes,
- MINOR version when you add functionality in a backwards-compatible manner, and
- PATCH version when you make backwards compatible bug fixes.

# Next Release
<<<<<<< HEAD
- [fix] _agent_: Dump coverage when profiler settings are changed via the API.
=======

# 33.3.0
>>>>>>> 230b7ff7
- [feature] _agent_: Support overwriting the git commit inside `git.properties` files with `teamscale.commit.branch` and `teamscale.commit.time` (see [docs](agent/README.md#overwriting-the-git-commit-inside-gitproperties-files-with-teamscalecommitbranch-and-teamscalecommittime))
- [fix] _agent_: New default date format of the [git-commit-id-maven-plugin](https://github.com/git-commit-id/git-commit-id-maven-plugin) could not be parsed (see [GitHub Issue](https://github.com/cqse/teamscale-jacoco-agent/issues/464))
- [fix] _Gradle Plugin_: Testwise Coverage reports did override each other when multiple modules upload to the same partition

# 33.2.0
- [feature] _agent_: Add support for git.properties in Spring Boot 3.2
- [feature] _agent_: Read configuration file path from `TEAMSCALE_JAVA_PROFILER_CONFIG_FILE` environment variable
- [feature] add installer for Windows
- [feature] _Docker_: agent copies itself to `/transfer` if this is mounted into the container
- [fix] _agent_: Disable warning about proxy port not being correct when no proxy port was set at all
- [fix] _agent_: `GET /commit` and `GET /revision` endpoints did return 500 error
- [feature] _agent_: Added stable support for Java 22 and experimental support for Java 23

# 33.1.2
- [fix] _teamscale-maven-plugin_: Revision and end commit could not be set via command line (user property)

# 33.1.1
- [fix] _agent_: NPE during agent startup probably due to missing read permissions in a shared folder

# 33.1.0
- [feature] _teamscale-maven-plugin_: Add new execution goal to batch convert .exec files into testwise coverage report.
- [feature] _agent_: Extended list of packages excluded by default
- [maintenance] _agent_: Removed HTTP upload (i.e. `upload-url` option)
- [feature] _agent_: New option `proxy-password-file` allows users to provide a file containing a proxy password

# 33.0.0
- [feature] add installer for system-wide installation (see agent/MIGRATION.md for a migration guide)
- [feature] allow specifying configuration ID from Teamscale via environment variable `TEAMSCALE_JAVA_PROFILER_CONFIG_ID`
- [breaking change] default log and coverage file directory changed to `/tmp` which works in more situations
- [feature] _agent_: Added `config-id` option to allow retrieving the agent configuration from Teamscale. 

# 32.6.3
- Re-Release 32.6.2

# 32.6.2
- Re-Release 32.6.1
- [fix] _teamscale-maven-plugin_ Test names containing slashes could not be uploaded
- [fix] _tia-client_ Impacted test retrieval failed due to JSON parsing error

# 32.6.1
- [fix] _teamscale-maven-plugin_ Test names containing slashes could not be uploaded
- [fix] _tia-client_ Impacted test retrieval failed due to JSON parsing error

# 32.6.0
- [feature] Profiler logs its version on startup
- [fix] _agent_: The agent crashed while starting on some machines with "cannot construct instances of" errors

# 32.5.0
- [feature] _teamscale-maven-plugin_: Added the `upload-coverage` goal which automatically uploads JaCoCo reports to Teamscale.

# 32.4.2
- [fix] _agent_: The agent crashed while starting on some machines with "cannot construct instances of" errors 

# 32.4.1
- [fix] _agent_: The agent crashed while starting on some machines with "cannot construct instances of" errors 

# 32.4.0
- [feature] _agent_: Added stable support for Java 21 and experimental support for Java 22
- [fix] _agent_: Produce more helpful error results in case a service call to Teamscale fails while handling an HTTP call 
- [fix] _teamscale-maven-plugin_: The same uniform paths were extracted for tests that have the same name in a Cucumber feature file

# 32.3.1
- Re-release because of failing publishing process
- - _impacted-test-engine_: Failed requests to Teamscale did result in unreadable error message
  - [feature] _teamscale-maven-plugin_: Automatically find open port for coverage collection.
  - [fix] _teamscale-maven-plugin_: Same uniform path was extracted for Cucumber scenario outlines which do not have their parameters in the title

# 32.3.0
- _impacted-test-engine_: Failed requests to Teamscale did result in unreadable error message
- [feature] _teamscale-maven-plugin_: Automatically find open port for coverage collection.
- [fix] _teamscale-maven-plugin_: Same uniform path was extracted for Cucumber scenario outlines which do not have their parameters in the title

# 32.2.0
- [feature] _agent_: Previously unsuccessful coverage uploads are now automatically retried upon agent restart
- [fix] _teamscale-maven-plugin_: Fix uniform path and cluster ID extraction for cucumber pre 7.11.2

# 32.1.0
- [feature] _teamscale-maven-plugin_: Support for cucumber tests
- [feature] _teamscale-maven-plugin_, _impacted-test-engine_: Support for junit platform suite tests

# 32.0.0
- [breaking] _teamscale-gradle-plugin_: Removed usage of deprecated Gradle APIs
  - `teamscale.agent.destinationProperty` type has changed from `Property<File>` to `DirectoryProperty`
  - `teamscale.agent.setDestination(destination)` parameter type has changed from `Property<File>` to `Provider<Directory>`
- [fix] _agent_: Discovery of unsupported class file versions will no longer lead to a crash, but will be logged instead
- [breaking] _tia-runlisteners_: Requires JUnit 5.10.0 now
- [feature] _agent_: Added support for Java 19, 20 and experimental support for 21
- [fix] _agent_: Attaching the agent in testwise mode to a JBoss Wildfly server caused a crash

# 31.0.0
- [breaking change] Replaced `teamscale-git-properties-jar` with `git-properties-jar`. Jars/Wars/Ears/Aars provided with this option will now also be searched recursively for git.properties files except you set `search-git-properties-recursively=false`.
- [feature] support `full` mode of the Maven git-commit-id plugin.
- [fix] Providing multiple include pattern in the maven plugin resulted in no coverage being collected

# 30.1.1
- [fix] _teamscale-gradle-plugin_: Warnings were logged during test execution (WARNING: JAXBContext implementation could not be found. WADL feature is disabled., WARNING: A class javax.activation.DataSource for a default provider)

# 30.1.0
- [feature] The option `tiamode` has now an additional choice `disk` to dump testwise coverage as JSON to the output folder.
- [feature] _teamscale-maven-plugin_: The configuration options `runAllTests`, `runImpacted`, and `tiamode` are now available
- [fix] _impacted-test-engine_: Mixed test results for dynamically generated tests were incorrectly summarized
- [fix] The option `ignore-uncovered-classes` did not filter out empty interface nodes from the XML report 
- [fix] _teamscale-gradle-plugin_: The plugin failed to log the `No class files found in the given directories!` error message

# 30.0.2
- [fix] _teamscale-gradle-plugin_: Reports uploaded by `teamscaleReportUpload` ended up in wrong partition
- [fix] _impacted-test-engine_: Failure when no tests were impacted

# 30.0.1
- [fix] _report-generator_: Fixed Gradle module metadata which resulted in `Could not find org.jacoco.agent-0.8.8-runtime`

# 30.0.0
- [breaking change] _teamscale-maven-plugin_: Made plugin compatible with surefire 3.0.0. Replace the `teamscale-surefire-provider` dependency with `impacted-test-engine` in your pom.xml files.
- [feature] _teamscale-gradle-plugin_, _teamscale-maven-plugin_: Added ability to pass excluded test engines to impacted test engine
- [fix] _teamscale-maven-plugin_: Testwise coverage uploads were performed per test cluster instead of one upload after all tests
- [fix] _teamscale-gradle-plugin_, _teamscale-maven-plugin_: Impacted tests were requested once for each test engine
- [fix] _teamscale-gradle-plugin_, _teamscale-maven-plugin_: Execution of impacted tests failed when test names were unstable i.e. parameterized tests with parameters that are not serializeable

# 29.1.3
- [fix] http control server was not correctly shut down after the tests ended

# 29.1.2
- [fix] _teamscale-maven-plugin_: Partition was not correctly provided to the impacted test engine
- [fix] _tia-client_: Semicolons in test names were not correctly sent to the Teamscale JaCoCo Agent

# 29.1.1
- [fix] _teamscale-gradle-plugin_, _teamscale-maven-plugin_, _teamscale-jacoco-agent_: Tooling did not provide a way to set the partial flag

# 29.1.0
- [feature] _teamscale-gradle-plugin_: Allow parallel test execution with testwise coverage collection
- [fix] _teamscale-gradle-plugin_: Verify that maxParallelForks is 1
- [fix] _impacted-test-engine_: Provide sane fallback for non-supported test engines

# 29.0.0
- [fix] Fixed the prefix extraction pattern and the partition pattern for Artifactory in the agent's documentation
- [fix/breaking change] _teamscale-client_, _teamscale-gradle-plugin_, _teamscale-maven-plugin_, _teamscale-jacoco-agent_: Teamscale 8.0 introduced the concept of execution units. To distinguish them from normal, singular test executions, the `-test-exection-` and `-execution-unit-` uniform path prefixes were introduced. This broke gradle and maven test runner plugins because the actual test paths and Teamscale's uniform paths did not match anymore. To prevent this, `testName` is now exposed by the teamscale client and used by the plugins which corresponds to the uniform path without the prefixes. **If you're using the client, or listen to the `/testrun/start` API from the Teamscale JaCoCo agent, this is a breaking change.** You now need to use `testName` in your runner, not the `uniformPath`.

# 28.0.0
- [breaking change] removed support for JavaWS
- [fix] Fixed git.properties detection when directories are on the classpath

# 27.0.2
- [fix] Updated dependencies (Fixes #225, CVE-2022-42889)

# 27.0.1
- [fix] _teamscale-gradle-plugin_: Property 'outputLocation' is declared as an output property of Report xml (type TaskGeneratedSingleFileReport) but does not have a task associated with it.

# 27.0.0

- [fix] _teamscale-gradle-plugin_: Failed to upload JUnit reports
- [breaking change] _teamscale-gradle-plugin_: Setting the destination within test.teamscale.reports.jacoco/junit transparently sets the report destination in the corresponding jacoco/junit plugins
- [breaking change] _teamscale-gradle-plugin_: TestwiseCoverageReportTask no longer clears the parent folder of the written testwise coverage report

# 26.0.2

- [fix] Testwise coverage conversion was slow when many .exec files are included.

# 26.0.1

- [fix] The agent could not be started with the `debug=true` command line option

# 26.0.0

- [fix] _impacted-test-engine_: Handle tests with trailing whitespaces correctly
- [breaking] _impacted-test-engine_: Now requires Teamscale 8.0 as minimum version

# 25.0.0

 - [breaking] Find git.properties files recursively in folders, all types of archive files (jar, war, ear, aar, ...) and arbitrary depth. This was only possible for nested jar and war files and up to nesting depth 1. If you'd like to disable recursive search, e.g. due to performance issues, please use `search-git-properties-recursively=false`.  
  Note: This is not actually a breaking change but if you profile large projects and don't use the multi-project upload, you might want to disable recursive search.

# 24.1.1

- [fix] Maven plugin for TIA: sometimes the agent was not attached to a Spring Boot application during integration tests

# 24.1.0

- [feature] The Maven plugin now writes temporary reports to `target/tia/reports` in case of upload errors so they can be inspected manually.
- [feature] The agent logs a warning when multiple java agents are used and recommends registering the Teamscale JaCoCo Agent first.

# 24.0.1

- [fix] fix POM metadata of Maven plugin to allow publishing it

# 24.0.0

- [feature] add Maven plugin for TIA
- [feature] added official support for Java 17 and 18 and experimental support for Java 19.
- [feature] New command line option: `debug`. Simplifies debugging by avoiding the process of providing an XML logging
  configuration file. In debug mode logs are written to console and a configurable directory. For more details, see
  [here](agent/README.md#general-options).
- [breaking change] Artifactory uploader: use of new default upload schema for easy integration with Teamscale. To keep the old behavior add the `artifactory-legacy-path=true` option. For more details see 
  [here](agent/README.md#options-for-the-artifactory-upload).

# 23.1.1

- [fix] _teamscale-gradle-plugin_: The `TestImpacted` task did not execute any tests
  when `collectTestwiseCoverage = false` was set

# 23.1.0

- [feature] add support for git properties files in jar files nested in jar or war files

# 23.0.0

- [feature] The agent logs now an error with further information when dumped coverage is empty
- [feature] add JUnit 5 TestExecutionListener for testwise coverage recording
- [breaking change] JUnit 4 RunListener renamed to com.teamscale.tia.runlistener.JUnit4TestwiseCoverageRunListener and
  published via new artifact com.teamscale:tia-runlisteners
- [fix] Not specifying certain options for the JUnit 5 impacted test engine caused an NPE
- [breaking change] _teamscale-gradle-plugin_: Removed automatic registration of mavenCentral repository (Makes the
  plugin compatible with `dependencyResolutionManagement`)
- [breaking change] _teamscale-gradle-plugin_: The `TestImpacted` task now collects testwise coverage by default even
  without the `--impacted` option being set. Can be disabled programmatically with `collectTestwiseCoverage = false`.
- [feature] The Teamscale server configuration for the `TestImpacted` task is only needed when `--impacted` is used.

# 22.2.0

- [feature] Add REST endpoint to change revision and commit while agent is running.

# 22.1.2

- [fix] Restored upload to DockerHub
- [fix] The agent now uses HTTPS when port 443 is specified in a URL but no scheme is provided

# 22.1.1

- [fix] The Docker image is available again for the latest version of the JaCoCo agent

# 22.1.0

- [feature] The agent now follows HTTP 307/308 redirects for Teamscale uploads
- [fix] Updated to latest Log4J 2.17.1

# 22.0.0

- [feature] Option `teamscale-revision-manifest-jar` which can be used to read the git commit revision from
  the `META-INF/MANIFEST.MF` in the Jar file. The field must be named `Revision` and must be provided as a main
  attribute. Alternatively the field can be called `Git_Commit` and must be an attribute of an entry called `Git`.
- [breaking change] SSL validation (option `validate-ssl`) is now enabled by default

# 21.9.0

- [feature] _teamscale-gradle-plugin_: Improve compatibility with Groovy DSL
- [feature] _teamscale-client_: Added support for jQAssistant report format
- [feature] _teamscale-client_: Added upload endpoint that accepts a string instead of EReportFormat

# 21.8.0

- [feature] Option `artifactory-api-key` that can be used instead of `artifactory-user` and `artifactory-password` as
  authentication mechanism for artifactory.
- [feature] _tia-client_: Added all available report formats

# 21.7.1

- [feature] Option `obfuscate-security-related-outputs` to enable or disable obfuscating of security related outputs
  such as the access key.
- [fix] Obfuscating the access key when logging it or printing it to the console.

# 21.6.1

- [fix] _teamscale-gradle-plugin_: Deprecation warnings under Gradle 7.1
- [fix] _tia-client_: Increased timout for connection to Teamscale JaCoCo agent

# 21.6.0

- [feature] Support for Java 16 (and experimental support for Java 17)

# 21.5.0

- [feature] Support for VFS (Virtual File System) URL format used in JBoss and Wildfly
- [fix] Upload to Teamscale mode for testwise coverage did report tests multiple times when multiple uploads were
  triggered
- [fix] Setting partition or message via REST did not strip JSON encoding quotes

# 21.4.0

- [feature] _tia-client_: dynamically set partition and message
- [fix] Upload to Teamscale mode for testwise coverage did miss some class files when class-dir was not explicitly given

# 21.3.0

- [feature] _tia-client_: expose rank of tests

# 21.2.1

- [fix] Spring Boot applications could not be profiled due to changes in their code location format

# 21.2.0

- [feature] _teamscale-client_: Impacted tests now allows to specify multiple partitions
- [feature] _teamscale-client_: Impacted tests baseline can now be a string
- [feature] _teamscale-client_: Impacted tests are queried with CHEAP_ADDITIONAL_COVERAGE_PER_TIME

# 21.1.0

- [feature] Support uploading to multiple Teamscale projects

# 21.0.0

- [feature] _tia-client_: add API to hash test data when creating ClusteredTestDetails
- [feature] support for SAP NWDI application profiling
- [feature] _teamscale-gradle-plugin_: support jacoco and junit report uploads to Teamscale
- [feature] _teamscale-gradle-plugin_: available on Gradle Plugin Portal
- [breaking change] _teamscale-gradle-plugin_: teamscale.report.partition is no longer available

# 20.0.0

- [breaking change] This release requires Teamscale 5.9 or higher
- [feature] Made ensure-processed and include-failed-and-skipped options available in teamscale-client

# 19.0.0

- [fix] option parsing errors were not logged in rare cases
- [breaking change] changed default message to include partition and upload date
- [breaking change] Bumped minimum supported Gradle version for the Gradle plugin to 6.5 so we can support Java 11
- [feature] Made score and duration of test selected by TIA available via the teamscale-client

# 18.0.0

- [breaking change] removed options `coverage-via-http` and `teamscale-testwise-upload`. Use `tia-mode=http`
  or `tia-mode=teamscale-upload` instead.
- [breaking change] _tia-client_: changed Java API
- [feature] always exclude common libraries from profiling to shrink coverage files
- [feature] enable changing and reading the commit message via a new `/message` REST endpoint
- [breaking change] changing the partition is now a PUT request to `/partition` (formerly POST
  to `/partition/{partitionName}`)

# 17.0.0

- [breaking change] default for `--interval` changed from 60 to 480 minutes
- [feature] Support for uploading XML reports to artifactory
- [fix] Docker image did not react to SIGTERM
- [feature] All artifacts are now also available on Maven Central
- [fix] `test-env` option was ignored

# 16.0.1

- [fix] revision is ignored during validation for automatic upload to Teamscale

# 16.0.0

- [fix] Prevent "out of memory" in small JVMs: Don't cache test executions in memory
- [breaking change] `--ignore-duplicates` (and `-d` option in convert tool) have been replaced with `--duplicates`
  option
- [breaking change] `--filter` option in convert tool has been renamed to `--includes`
- [breaking change] `--exclude` option in convert tool has been renamed to `--excludes`
- [fix] Remove retry logic for impacted tests request
- [fix] Resolve possible memory leak during report generation
- [feature] Use git.commit.id from git.properties instead of branch and timestamp
- [breaking change] Reduce XML report size by only including source file coverage, no class coverage
- [feature] New option `--ignore-uncovered-classes` to further reduce size of XML reports
- [fix] converter produces duplicate test entries for testwise coverage
- [breaking change] `--classDir` option in convert tool has been renamed to `--class-dir`
- [feature] `--class-dir` option allows to pass in a `.txt` file with the class file directories/jars separated by
  newlines

# 15.5.0

- [feature] add TIA client library for integrating TIA in your custom test framework
- [fix] Delete empty coverage directories
- [fix] Don't upload empty coverage reports

# 15.4.0

- [fix] `git.properties` commit was not used for upload
- [feature] Upload ignored `origin/` prefix in `git.properties`'s branch name
- [fix] `http-server-port` option does not pass validation in normal mode
- [fix] Executable spring boot jar produces no coverage

# 15.3.0

- [feature] Added `coverage-via-http` option for testwise mode
- [feature] Added `teamscale-revision` option to supply VCS revision instead of branch and timestamp
- [feature] Added `/revision` HTTP endpoint for testwise mode
- [feature] Updated JaCoCo to 0.8.5
- [fix] Significantly reduced memory footprint
- [fix] `--run-all-tests` doesn't run any tests at all
- [fix] test-wise coverage report incorrect for classes in default package

# 15.2.0

- [fix] WildFly won't start with agent attached
- [feature] make `out` parameter optional with sensible fallback (subdirectory `coverage` in agent installation
  directory)
- [feature] if no `teamscale-commit`, `teamscale-git-properties-jar` or `teamscale-commit-manifest-jar` is configured,
  all loaded Jar/War/Ear/... files that contain profiled code are checked for a `git.properties` file. This allows
  auto-detecting a
  `git.properties` file without any additional configuration.

# 15.1.1

- [documentation] Configuration for SAP NetWeaver Java (>= 7.50) is now documented

# 15.1.0

- [feature] supplying a `class-dir` option is no longer mandatory
- [feature] agent logs errors in case of empty coverage dumps (i.e. misconfigured agent)
- [fix] prevent NPE when trying to read manifest from Jar file

# 15.0.0

- [feature] support for git.properties to supply commit information
- [breaking change] Agent now ignores SSL certificates by default and only turns on validation if
  `validate-ssl=true` is passed in the agent arguments. Existing setups will continue to work but validation will be
  disabled from this version on
- [fix] Agent uses higher timeouts (20s) for all HTTP connections to account for slow networks

# 14.0.0

- [fix] Reduced memory requirements for generating testwise coverage.
- [breaking change] When using the `convert` tool in `--testwise-coverage` mode the new `--split-after 5000` option will
  break up testwise coverage files automatically after the specified number of tests written. This ensures that
  generated reports are small enough to be uploaded to Teamscale. Default is `5000`. The given output file will now be
  appended suffixed `-1`, `-2` etc.. If the specified output file is named `testwise_coverage.json` the actually written
  file will be called `testwise_coverage-1.json` for the first 5000 tests. For uploading multiple files use an upload
  session.

# 13.0.1

- [fix] Prevent `-1` to show up as covered line in Testwise Coverage report

# 13.0.0

- [feature] added `dump-on-exit` option
- [breaking change] added `mode` option (Must be set for Testwise Coverage mode. `http-server-port` or `test-env` alone
  is no longer sufficient)
- [feature] The agent now optionally accepts test execution results via /test/end
- [feature] Support for Java 12

# 12.0.0

- [breaking change] The convert tool now uses wildcard patterns for the class matching (was ant pattern before)
- [breaking change] The agent returns the correct 204 and 400 status codes in Testwise Coverage mode

# 11.2.0

- [feature] The agent now also supports Java 11 code.

# 11.1.0

- [feature] The agent now also supports line coverage in Testwise Coverage mode

# 11.0.4

- [breaking change] Test impact mode no longer uploads reports to teamscale and does no longer generate reports on its
  own (see TEST_IMPACT_ANALYSIS_DOC -> How to get testwise coverage)
- [feature] Added `test-env` option

# 10.2.0

- [feature] Added option to upload to azure file storage

# 10.1.0

- [feature] Paths passed to the agent can now be relative and contain ant patterns

# 10.0.0

- [breaking change] switched to logback for logging. All logging configurations must be replaced with logback XMLs. This
  fixes Java 10 compatibility issues with Log4j by removing Log4j from the agent
- [feature] make agent log INFO and above to `agentdir/logs` by default
- [fix] isolate agent further from the application to prevent errors from conflicting library versions

# 9.1.0

- [feature] dump interval of 0 only dumps at the end

# 9.0.3

- [fix] Test Impact Mode: Empty reports are no longer dumped
- [fix] Test Impact Mode: JUnit is uploaded before testwise coverage

# 9.0.2

- [fix] prevent log files from flooding disk with default log4j config files

# 9.0.1

- [fix] NativeWebSocketServletContainerInitializer not found

# 9.0.0

- [breaking change] added `teamscale-commit-manifest-jar` option. Automatic fallback to MANIFEST.MF on classpath is no
  longer supported

# 8.4.0

- [feature] added `config-file` option

# 8.3.1

- [fix] fixed class conflict with JAXB in WebSphere

# 8.3.0

- [feature] added Test Impact mode via `http-server-port`

# 8.2.0

- [feature] added ability to read commit branch and timestamp from MANIFEST.MF

# 8.1.0

- [feature] added options to configure coverage upload to Teamscale

# 8.0.2

- [fix] remove version number from jar file name

# 8.0.1

- [fix] prefill the `javaws.properties` correctly on Windows

# 8.0.0

- [breaking change] removed `watch` mode and made `convert` mode the default. Only the agent is now supported

# 7.0.0

- [feature] prevent clashes between our dependencies and the profile app's
- [breaking change] logging for the agent must now be configured via the `logging-config` parameter

# 6.0.0

- [breaking change] Docker image is now designed to use the agent instead of the client
- [feature] add wrapper around `javaws` to allow profiling Java Web Start applications

# 5.0.0

- [breaking change] ignore-duplicates is now the default for the agent to simplify the initial setup

# 4.0.3

- [fix] fix handling of Windows paths

# 4.0.2

- [fix] using `upload-url` in conjunction with `upload-metadata` caused a crash

# 4.0.1

_This version was never checked in, thus there is no tag for it in the Git_

- [fix] using `upload-url` in conjunction with `upload-metadata` caused corrupt files

# 4.0.0

- [breaking change] agent option separator is now a semicolon, no longer a colon (to support Windows paths)
- [breaking change] merged `include` and `jacoco-include` parameters. Both use the JaCoCo pattern syntax
- [feature] allow dumping via HTTP file upload

# 3.1.0

- [feature] add agent for regular dumping without separate process

# 3.0.0

- [breaking change] you must pass `true` or `false` explicitly to the `-d` parameter
- [feature] allow setting explicit host name via `--host`
- [feature] add Docker image
- [tooling] add Docker image build and Docker Hub project

# 2.0.1

- [fix] working directory was missing from systemd service file

# 2.0.0

- [feature] added `convert` mode to do one-time conversion. The old behavior is now reachable via the `watch` command (
  which is also the default if no command is provided).

# 1.4.1

- [tooling] add GitLab build and `dist` task. Update documentation

# 1.4.0

- [feature] added `-d` switch to ignore non-identical, duplicate class files during report generation<|MERGE_RESOLUTION|>--- conflicted
+++ resolved
@@ -5,12 +5,9 @@
 - PATCH version when you make backwards compatible bug fixes.
 
 # Next Release
-<<<<<<< HEAD
 - [fix] _agent_: Dump coverage when profiler settings are changed via the API.
-=======
 
 # 33.3.0
->>>>>>> 230b7ff7
 - [feature] _agent_: Support overwriting the git commit inside `git.properties` files with `teamscale.commit.branch` and `teamscale.commit.time` (see [docs](agent/README.md#overwriting-the-git-commit-inside-gitproperties-files-with-teamscalecommitbranch-and-teamscalecommittime))
 - [fix] _agent_: New default date format of the [git-commit-id-maven-plugin](https://github.com/git-commit-id/git-commit-id-maven-plugin) could not be parsed (see [GitHub Issue](https://github.com/cqse/teamscale-jacoco-agent/issues/464))
 - [fix] _Gradle Plugin_: Testwise Coverage reports did override each other when multiple modules upload to the same partition
