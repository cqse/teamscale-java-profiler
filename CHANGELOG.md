--- conflicted
+++ resolved
@@ -5,11 +5,8 @@
 - PATCH version when you make backwards compatible bug fixes.
 
 # Next Release
-<<<<<<< HEAD
 - [fix] _teamscale-gradle-plugin_: Deprecation warnings under Gradle 7.1
-=======
 - [fix] _tia-client_: Increased timout for connection to Teamscale JaCoCo agent
->>>>>>> e42f201b
 
 # 21.6.0
 - [feature] Support for Java 16 (and experimental support for Java 17)
