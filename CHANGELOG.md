We use [semantic versioning](http://semver.org/):

- MAJOR version when you make incompatible API changes,
- MINOR version when you add functionality in a backwards-compatible manner, and
- PATCH version when you make backwards compatible bug fixes.

# Next Release

- [fix] option parsing errors were not logged in rare cases
<<<<<<< HEAD
- [feature] Made score and duration of test selected by TIA available via the tia-client
=======
- [breaking change] changed default message to include partition and upload date
- [breaking change] Bumped minimum supported Gradle version for the Gradle plugin to 6.5 so we can support Java 11
 
>>>>>>> 7627f2a9

# 18.0.0
- [breaking change] removed options `coverage-via-http` and `teamscale-testwise-upload`. Use `tia-mode=http` or `tia-mode=teamscale-upload` instead.
- [breaking change] _tia-client_: changed Java API
- [feature] always exclude common libraries from profiling to shrink coverage files
- [feature] enable changing and reading the commit message via a new `/message` REST endpoint
- [breaking change] changing the partition is now a PUT request to `/partition` (formerly POST to `/partition/{partitionName}`)

# 17.0.0
- [breaking change] default for `--interval` changed from 60 to 480 minutes
- [feature] Support for uploading XML reports to artifactory
- [fix] Docker image did not react to SIGTERM
- [feature] All artifacts are now also available on Maven Central
- [fix] `test-env` option was ignored

# 16.0.1
- [fix] revision is ignored during validation for automatic upload to Teamscale

# 16.0.0
- [fix] Prevent "out of memory" in small JVMs: Don't cache test executions in memory
- [breaking change] `--ignore-duplicates` (and `-d` option in convert tool) have been replaced with `--duplicates` option
- [breaking change] `--filter` option in convert tool has been renamed to `--includes`
- [breaking change] `--exclude` option in convert tool has been renamed to `--excludes`
- [fix] Remove retry logic for impacted tests request
- [fix] Resolve possible memory leak during report generation
- [feature] Use git.commit.id from git.properties instead of branch and timestamp
- [breaking change] Reduce XML report size by only including source file coverage, no class coverage
- [feature] New option `--ignore-uncovered-classes` to further reduce size of XML reports
- [fix] converter produces duplicate test entries for testwise coverage
- [breaking change] `--classDir` option in convert tool has been renamed to `--class-dir`
- [feature] `--class-dir` option allows to pass in a `.txt` file with the class file directories/jars separated by newlines

# 15.5.0
- [feature] add TIA client library for integrating TIA in your custom test framework
- [fix] Delete empty coverage directories
- [fix] Don't upload empty coverage reports

# 15.4.0
- [fix] `git.properties` commit was not used for upload
- [feature] Upload ignored `origin/` prefix in `git.properties`'s branch name
- [fix] `http-server-port` option does not pass validation in normal mode
- [fix] Executable spring boot jar produces no coverage

# 15.3.0
- [feature] Added `coverage-via-http` option for testwise mode
- [feature] Added `teamscale-revision` option to supply VCS revision instead of branch and timestamp
- [feature] Added `/revision` HTTP endpoint for testwise mode
- [feature] Updated JaCoCo to 0.8.5
- [fix] Significantly reduced memory footprint
- [fix] `--run-all-tests` doesn't run any tests at all
- [fix] test-wise coverage report incorrect for classes in default package

# 15.2.0
- [fix] WildFly won't start with agent attached
- [feature] make `out` parameter optional with sensible fallback (subdirectory `coverage` in agent installation directory)
- [feature] if no `teamscale-commit`, `teamscale-git-properties-jar` or `teamscale-commit-manifest-jar` is configured,
  all loaded Jar/War/Ear/... files that contain profiled code are checked for a `git.properties` file. This allows auto-detecting a
  `git.properties` file without any additional configuration. 

# 15.1.1
- [documentation] Configuration for SAP NetWeaver Java (>= 7.50) is now documented

# 15.1.0
- [feature] supplying a `class-dir` option is no longer mandatory
- [feature] agent logs errors in case of empty coverage dumps (i.e. misconfigured agent)
- [fix] prevent NPE when trying to read manifest from Jar file

# 15.0.0
- [feature] support for git.properties to supply commit information
- [breaking change] Agent now ignores SSL certificates by default and only turns on validation if
  `validate-ssl=true` is passed in the agent arguments. Existing setups will continue to work but
  validation will be disabled from this version on
- [fix] Agent uses higher timeouts (20s) for all HTTP connections to account for slow networks

# 14.0.0
- [fix] Reduced memory requirements for generating testwise coverage.
- [breaking change] When using the `convert` tool in `--testwise-coverage` mode the new `--split-after 5000` option will
  break up testwise coverage files automatically after the specified number of tests written. This ensures that generated 
  reports are small enough to be uploaded to Teamscale. Default is `5000`. The given output file will now be appended 
  suffixed `-1`, `-2` etc.. If the specified output file is named `testwise_coverage.json` the actually written file 
  will be called `testwise_coverage-1.json` for the first 5000 tests. For uploading multiple files use an upload session.

# 13.0.1
- [fix] Prevent `-1` to show up as covered line in Testwise Coverage report

# 13.0.0
- [feature] added `dump-on-exit` option
- [breaking change] added `mode` option (Must be set for Testwise Coverage mode. `http-server-port` or `test-env` alone is no longer sufficient)
- [feature] The agent now optionally accepts test execution results via /test/end
- [feature] Support for Java 12

# 12.0.0
- [breaking change] The convert tool now uses wildcard patterns for the class matching (was ant pattern before)
- [breaking change] The agent returns the correct 204 and 400 status codes in Testwise Coverage mode

# 11.2.0
- [feature] The agent now also supports Java 11 code.

# 11.1.0
- [feature] The agent now also supports line coverage in Testwise Coverage mode

# 11.0.4
- [breaking change] Test impact mode no longer uploads reports to teamscale and does no longer generate reports on its own (see TEST_IMPACT_ANALYSIS_DOC -> How to get testwise coverage)
- [feature] Added `test-env` option

# 10.2.0
- [feature] Added option to upload to azure file storage

# 10.1.0
- [feature] Paths passed to the agent can now be relative and contain ant patterns

# 10.0.0
- [breaking change] switched to logback for logging. All logging configurations must be replaced
  with logback XMLs. This fixes Java 10 compatibility issues with Log4j by removing Log4j from
  the agent
- [feature] make agent log INFO and above to `agentdir/logs` by default
- [fix] isolate agent further from the application to prevent errors from conflicting library versions

# 9.1.0
- [feature] dump interval of 0 only dumps at the end

# 9.0.3
- [fix] Test Impact Mode: Empty reports are no longer dumped
- [fix] Test Impact Mode: JUnit is uploaded before testwise coverage

# 9.0.2
- [fix] prevent log files from flooding disk with default log4j config files

# 9.0.1
- [fix] NativeWebSocketServletContainerInitializer not found

# 9.0.0
- [breaking change] added `teamscale-commit-manifest-jar` option. Automatic fallback to MANIFEST.MF on classpath is no longer supported

# 8.4.0
- [feature] added `config-file` option

# 8.3.1
- [fix] fixed class conflict with JAXB in WebSphere

# 8.3.0
- [feature] added Test Impact mode via `http-server-port`

# 8.2.0
- [feature] added ability to read commit branch and timestamp from MANIFEST.MF

# 8.1.0
- [feature] added options to configure coverage upload to Teamscale

# 8.0.2
- [fix] remove version number from jar file name

# 8.0.1
- [fix] prefill the `javaws.properties` correctly on Windows

# 8.0.0
- [breaking change] removed `watch` mode and made `convert` mode the default. Only the agent is now supported

# 7.0.0
- [feature] prevent clashes between our dependencies and the profile app's
- [breaking change] logging for the agent must now be configured via the `logging-config` parameter

# 6.0.0
- [breaking change] Docker image is now designed to use the agent instead of the client
- [feature] add wrapper around `javaws` to allow profiling Java Web Start applications

# 5.0.0
- [breaking change] ignore-duplicates is now the default for the agent to simplify the initial setup

# 4.0.3
- [fix] fix handling of Windows paths

# 4.0.2
- [fix] using `upload-url` in conjunction with `upload-metadata` caused a crash

# 4.0.1
_This version was never checked in, thus there is no tag for it in the Git_
- [fix] using `upload-url` in conjunction with `upload-metadata` caused corrupt files

# 4.0.0
- [breaking change] agent option separator is now a semicolon, no longer a colon (to support Windows paths)
- [breaking change] merged `include` and `jacoco-include` parameters. Both use the JaCoCo pattern syntax
- [feature] allow dumping via HTTP file upload

# 3.1.0
- [feature] add agent for regular dumping without separate process

# 3.0.0
- [breaking change] you must pass `true` or `false` explicitly to the `-d` parameter
- [feature] allow setting explicit host name via `--host`
- [feature] add Docker image
- [tooling] add Docker image build and Docker Hub project

# 2.0.1
- [fix] working directory was missing from systemd service file

# 2.0.0

- [feature] added `convert` mode to do one-time conversion. The old behavior is now reachable via the `watch` command (which is also the default if no command is provided).

# 1.4.1

- [tooling] add GitLab build and `dist` task. Update documentation

# 1.4.0

- [feature] added `-d` switch to ignore non-identical, duplicate class files during report generation<|MERGE_RESOLUTION|>--- conflicted
+++ resolved
@@ -7,13 +7,9 @@
 # Next Release
 
 - [fix] option parsing errors were not logged in rare cases
-<<<<<<< HEAD
-- [feature] Made score and duration of test selected by TIA available via the tia-client
-=======
 - [breaking change] changed default message to include partition and upload date
 - [breaking change] Bumped minimum supported Gradle version for the Gradle plugin to 6.5 so we can support Java 11
- 
->>>>>>> 7627f2a9
+- [feature] Made score and duration of test selected by TIA available via the tia-client
 
 # 18.0.0
 - [breaking change] removed options `coverage-via-http` and `teamscale-testwise-upload`. Use `tia-mode=http` or `tia-mode=teamscale-upload` instead.
