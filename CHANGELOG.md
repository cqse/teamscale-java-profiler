--- conflicted
+++ resolved
@@ -9,13 +9,9 @@
 - [breaking change] `--ignore-duplicates` (and `-d` option in convert tool) have been replaced with `--duplicates` option
 - [breaking change] `--filter` option in convert tool has been renamed to `--includes`
 - [breaking change] `--exclude` option in convert tool has been renamed to `--excludes`
-<<<<<<< HEAD
-- [fix] lower default timeout for http requests and remove retry logic for impacted tests request
-- [feature] New option `--ignore-uncovered-classes` to reduce size of XML reports
-=======
 - [fix] Remove retry logic for impacted tests request
 - [fix] Resolve possible memory leak during report generation
->>>>>>> c7669fe9
+- [feature] New option `--ignore-uncovered-classes` to reduce size of XML reports
 
 # 15.5.0
 - [feature] add TIA client library for integrating TIA in your custom test framework
