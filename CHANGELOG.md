We use [semantic versioning](http://semver.org/):

- MAJOR version when you make incompatible API changes,
- MINOR version when you add functionality in a backwards-compatible manner, and
- PATCH version when you make backwards compatible bug fixes.

# Next version

# 34.0.2
- [feature] _agent_: Prevent uploading coverage to the same project + revision or branch@timestamp when doing multi project upload via git.properties
<<<<<<< HEAD
- [feature] _agent_: New options `proxy-host`/`-port`/`-user`/`-password` allow user to specify teamscale-specific proxy settings. 
=======
- [fix] _impacted-test-engine_: Remove duplicated slashes in uniform paths and cluster ids for Cucumber Tests
- [fix] _impacted-test-engine_: Ensure that the config file specified via `java.util.logging.config.file` is used when specified
>>>>>>> 3d7ff289

# 34.0.1
- [fix] _agent_: Error was reported when the system under test used logback
- [fix] _teamscale-gradle-plugin_: Improved error message regarding minimum supported Gradle version

# 34.0.0
- [breaking] _teamscale-client_, _teamscale-maven-plugin_, _teamscale-gradle-plugin_: Support using revision for fetching impacted tests for both the baseline and the endCommit. This change is breaking because **this changes the minimum required Teamscale Server version from 8.0.0 to 9.4.0** and because the Teamscale client API was changed. For the Maven and Gradle plugins, this change is non-breaking.
- [breaking] _teamscale-client_, _teamscale-maven-plugin_, _teamscale-gradle-plugin_, _teamscale-jacoco-agent_: New parameter: `teamscale-repository` (agent), `repository` (Teamscale Client, Gradle and Maven Plugins). This parameter can be used to specify in which repository Teamscale should look up revisions in case there is more than one repository in a given Teamscale project. If no repository is given, Teamscale will look in all connected repositories. This change is breaking because the Teamscale client API was changed. For the JaCoCo agent and the Maven and Gradle plugins, this change is non-breaking.
- [breaking] _tia-maven-plugin_: The `endCommit` option was renamed to `commit` in order to make it more understandable when using the upload task
- [breaking] _agent_: removed currently unused `test-env` option. Use one of the other testwise coverage modes instead, please.

# 33.3.3
- [fix] _agent_: Coverage for Kotlin code did sometimes produce incorrect line numbers

# 33.3.2
- Re-release of 33.3.1

# 33.3.1
- [fix] _agent_: Dump coverage when profiler settings are changed via the API.
- [fix] _agent_: NullPointerException when agent jar was located in the file system root.
- [fix] _installer_: Did not support SSL certificates that use elliptic curve ciphers.

# 33.3.0
- [feature] _agent_: Support overwriting the git commit inside `git.properties` files with `teamscale.commit.branch` and `teamscale.commit.time` (see [docs](agent/README.md#overwriting-the-git-commit-inside-gitproperties-files-with-teamscalecommitbranch-and-teamscalecommittime))
- [fix] _agent_: New default date format of the [git-commit-id-maven-plugin](https://github.com/git-commit-id/git-commit-id-maven-plugin) could not be parsed (see [GitHub Issue](https://github.com/cqse/teamscale-jacoco-agent/issues/464))
- [fix] _Gradle Plugin_: Testwise Coverage reports did override each other when multiple modules upload to the same partition

# 33.2.0
- [feature] _agent_: Add support for git.properties in Spring Boot 3.2
- [feature] _agent_: Read configuration file path from `TEAMSCALE_JAVA_PROFILER_CONFIG_FILE` environment variable
- [feature] add installer for Windows
- [feature] _Docker_: agent copies itself to `/transfer` if this is mounted into the container
- [fix] _agent_: Disable warning about proxy port not being correct when no proxy port was set at all
- [fix] _agent_: `GET /commit` and `GET /revision` endpoints did return 500 error
- [feature] _agent_: Added stable support for Java 22 and experimental support for Java 23

# 33.1.2
- [fix] _teamscale-maven-plugin_: Revision and end commit could not be set via command line (user property)

# 33.1.1
- [fix] _agent_: NPE during agent startup probably due to missing read permissions in a shared folder

# 33.1.0
- [feature] _teamscale-maven-plugin_: Add new execution goal to batch convert .exec files into testwise coverage report.
- [feature] _agent_: Extended list of packages excluded by default
- [maintenance] _agent_: Removed HTTP upload (i.e. `upload-url` option)
- [feature] _agent_: New option `proxy-password-file` allows users to provide a file containing a proxy password

# 33.0.0
- [feature] add installer for system-wide installation (see agent/MIGRATION.md for a migration guide)
- [feature] allow specifying configuration ID from Teamscale via environment variable `TEAMSCALE_JAVA_PROFILER_CONFIG_ID`
- [breaking change] default log and coverage file directory changed to `/tmp` which works in more situations
- [feature] _agent_: Added `config-id` option to allow retrieving the agent configuration from Teamscale. 

# 32.6.3
- Re-Release 32.6.2

# 32.6.2
- Re-Release 32.6.1
- [fix] _teamscale-maven-plugin_ Test names containing slashes could not be uploaded
- [fix] _tia-client_ Impacted test retrieval failed due to JSON parsing error

# 32.6.1
- [fix] _teamscale-maven-plugin_ Test names containing slashes could not be uploaded
- [fix] _tia-client_ Impacted test retrieval failed due to JSON parsing error

# 32.6.0
- [feature] Profiler logs its version on startup
- [fix] _agent_: The agent crashed while starting on some machines with "cannot construct instances of" errors

# 32.5.0
- [feature] _teamscale-maven-plugin_: Added the `upload-coverage` goal which automatically uploads JaCoCo reports to Teamscale.

# 32.4.2
- [fix] _agent_: The agent crashed while starting on some machines with "cannot construct instances of" errors 

# 32.4.1
- [fix] _agent_: The agent crashed while starting on some machines with "cannot construct instances of" errors 

# 32.4.0
- [feature] _agent_: Added stable support for Java 21 and experimental support for Java 22
- [fix] _agent_: Produce more helpful error results in case a service call to Teamscale fails while handling an HTTP call 
- [fix] _teamscale-maven-plugin_: The same uniform paths were extracted for tests that have the same name in a Cucumber feature file

# 32.3.1
- Re-release because of failing publishing process
- - _impacted-test-engine_: Failed requests to Teamscale did result in unreadable error message
  - [feature] _teamscale-maven-plugin_: Automatically find open port for coverage collection.
  - [fix] _teamscale-maven-plugin_: Same uniform path was extracted for Cucumber scenario outlines which do not have their parameters in the title

# 32.3.0
- _impacted-test-engine_: Failed requests to Teamscale did result in unreadable error message
- [feature] _teamscale-maven-plugin_: Automatically find open port for coverage collection.
- [fix] _teamscale-maven-plugin_: Same uniform path was extracted for Cucumber scenario outlines which do not have their parameters in the title

# 32.2.0
- [feature] _agent_: Previously unsuccessful coverage uploads are now automatically retried upon agent restart
- [fix] _teamscale-maven-plugin_: Fix uniform path and cluster ID extraction for cucumber pre 7.11.2

# 32.1.0
- [feature] _teamscale-maven-plugin_: Support for cucumber tests
- [feature] _teamscale-maven-plugin_, _impacted-test-engine_: Support for junit platform suite tests

# 32.0.0
- [breaking] _teamscale-gradle-plugin_: Removed usage of deprecated Gradle APIs
  - `teamscale.agent.destinationProperty` type has changed from `Property<File>` to `DirectoryProperty`
  - `teamscale.agent.setDestination(destination)` parameter type has changed from `Property<File>` to `Provider<Directory>`
- [fix] _agent_: Discovery of unsupported class file versions will no longer lead to a crash, but will be logged instead
- [breaking] _tia-runlisteners_: Requires JUnit 5.10.0 now
- [feature] _agent_: Added support for Java 19, 20 and experimental support for 21
- [fix] _agent_: Attaching the agent in testwise mode to a JBoss Wildfly server caused a crash

# 31.0.0
- [breaking change] Replaced `teamscale-git-properties-jar` with `git-properties-jar`. Jars/Wars/Ears/Aars provided with this option will now also be searched recursively for git.properties files except you set `search-git-properties-recursively=false`.
- [feature] support `full` mode of the Maven git-commit-id plugin.
- [fix] Providing multiple include pattern in the maven plugin resulted in no coverage being collected

# 30.1.1
- [fix] _teamscale-gradle-plugin_: Warnings were logged during test execution (WARNING: JAXBContext implementation could not be found. WADL feature is disabled., WARNING: A class javax.activation.DataSource for a default provider)

# 30.1.0
- [feature] The option `tiamode` has now an additional choice `disk` to dump testwise coverage as JSON to the output folder.
- [feature] _teamscale-maven-plugin_: The configuration options `runAllTests`, `runImpacted`, and `tiamode` are now available
- [fix] _impacted-test-engine_: Mixed test results for dynamically generated tests were incorrectly summarized
- [fix] The option `ignore-uncovered-classes` did not filter out empty interface nodes from the XML report 
- [fix] _teamscale-gradle-plugin_: The plugin failed to log the `No class files found in the given directories!` error message

# 30.0.2
- [fix] _teamscale-gradle-plugin_: Reports uploaded by `teamscaleReportUpload` ended up in wrong partition
- [fix] _impacted-test-engine_: Failure when no tests were impacted

# 30.0.1
- [fix] _report-generator_: Fixed Gradle module metadata which resulted in `Could not find org.jacoco.agent-0.8.8-runtime`

# 30.0.0
- [breaking change] _teamscale-maven-plugin_: Made plugin compatible with surefire 3.0.0. Replace the `teamscale-surefire-provider` dependency with `impacted-test-engine` in your pom.xml files.
- [feature] _teamscale-gradle-plugin_, _teamscale-maven-plugin_: Added ability to pass excluded test engines to impacted test engine
- [fix] _teamscale-maven-plugin_: Testwise coverage uploads were performed per test cluster instead of one upload after all tests
- [fix] _teamscale-gradle-plugin_, _teamscale-maven-plugin_: Impacted tests were requested once for each test engine
- [fix] _teamscale-gradle-plugin_, _teamscale-maven-plugin_: Execution of impacted tests failed when test names were unstable i.e. parameterized tests with parameters that are not serializeable

# 29.1.3
- [fix] http control server was not correctly shut down after the tests ended

# 29.1.2
- [fix] _teamscale-maven-plugin_: Partition was not correctly provided to the impacted test engine
- [fix] _tia-client_: Semicolons in test names were not correctly sent to the Teamscale JaCoCo Agent

# 29.1.1
- [fix] _teamscale-gradle-plugin_, _teamscale-maven-plugin_, _teamscale-jacoco-agent_: Tooling did not provide a way to set the partial flag

# 29.1.0
- [feature] _teamscale-gradle-plugin_: Allow parallel test execution with testwise coverage collection
- [fix] _teamscale-gradle-plugin_: Verify that maxParallelForks is 1
- [fix] _impacted-test-engine_: Provide sane fallback for non-supported test engines

# 29.0.0
- [fix] Fixed the prefix extraction pattern and the partition pattern for Artifactory in the agent's documentation
- [fix/breaking change] _teamscale-client_, _teamscale-gradle-plugin_, _teamscale-maven-plugin_, _teamscale-jacoco-agent_: Teamscale 8.0 introduced the concept of execution units. To distinguish them from normal, singular test executions, the `-test-exection-` and `-execution-unit-` uniform path prefixes were introduced. This broke gradle and maven test runner plugins because the actual test paths and Teamscale's uniform paths did not match anymore. To prevent this, `testName` is now exposed by the teamscale client and used by the plugins which corresponds to the uniform path without the prefixes. **If you're using the client, or listen to the `/testrun/start` API from the Teamscale JaCoCo agent, this is a breaking change.** You now need to use `testName` in your runner, not the `uniformPath`.

# 28.0.0
- [breaking change] removed support for JavaWS
- [fix] Fixed git.properties detection when directories are on the classpath

# 27.0.2
- [fix] Updated dependencies (Fixes #225, CVE-2022-42889)

# 27.0.1
- [fix] _teamscale-gradle-plugin_: Property 'outputLocation' is declared as an output property of Report xml (type TaskGeneratedSingleFileReport) but does not have a task associated with it.

# 27.0.0

- [fix] _teamscale-gradle-plugin_: Failed to upload JUnit reports
- [breaking change] _teamscale-gradle-plugin_: Setting the destination within test.teamscale.reports.jacoco/junit transparently sets the report destination in the corresponding jacoco/junit plugins
- [breaking change] _teamscale-gradle-plugin_: TestwiseCoverageReportTask no longer clears the parent folder of the written testwise coverage report

# 26.0.2

- [fix] Testwise coverage conversion was slow when many .exec files are included.

# 26.0.1

- [fix] The agent could not be started with the `debug=true` command line option

# 26.0.0

- [fix] _impacted-test-engine_: Handle tests with trailing whitespaces correctly
- [breaking] _impacted-test-engine_: Now requires Teamscale 8.0 as minimum version

# 25.0.0

 - [breaking] Find git.properties files recursively in folders, all types of archive files (jar, war, ear, aar, ...) and arbitrary depth. This was only possible for nested jar and war files and up to nesting depth 1. If you'd like to disable recursive search, e.g. due to performance issues, please use `search-git-properties-recursively=false`.  
  Note: This is not actually a breaking change but if you profile large projects and don't use the multi-project upload, you might want to disable recursive search.

# 24.1.1

- [fix] Maven plugin for TIA: sometimes the agent was not attached to a Spring Boot application during integration tests

# 24.1.0

- [feature] The Maven plugin now writes temporary reports to `target/tia/reports` in case of upload errors so they can be inspected manually.
- [feature] The agent logs a warning when multiple java agents are used and recommends registering the Teamscale JaCoCo Agent first.

# 24.0.1

- [fix] fix POM metadata of Maven plugin to allow publishing it

# 24.0.0

- [feature] add Maven plugin for TIA
- [feature] added official support for Java 17 and 18 and experimental support for Java 19.
- [feature] New command line option: `debug`. Simplifies debugging by avoiding the process of providing an XML logging
  configuration file. In debug mode logs are written to console and a configurable directory. For more details, see
  [here](agent/README.md#general-options).
- [breaking change] Artifactory uploader: use of new default upload schema for easy integration with Teamscale. To keep the old behavior add the `artifactory-legacy-path=true` option. For more details see 
  [here](agent/README.md#options-for-the-artifactory-upload).

# 23.1.1

- [fix] _teamscale-gradle-plugin_: The `TestImpacted` task did not execute any tests
  when `collectTestwiseCoverage = false` was set

# 23.1.0

- [feature] add support for git properties files in jar files nested in jar or war files

# 23.0.0

- [feature] The agent logs now an error with further information when dumped coverage is empty
- [feature] add JUnit 5 TestExecutionListener for testwise coverage recording
- [breaking change] JUnit 4 RunListener renamed to com.teamscale.tia.runlistener.JUnit4TestwiseCoverageRunListener and
  published via new artifact com.teamscale:tia-runlisteners
- [fix] Not specifying certain options for the JUnit 5 impacted test engine caused an NPE
- [breaking change] _teamscale-gradle-plugin_: Removed automatic registration of mavenCentral repository (Makes the
  plugin compatible with `dependencyResolutionManagement`)
- [breaking change] _teamscale-gradle-plugin_: The `TestImpacted` task now collects testwise coverage by default even
  without the `--impacted` option being set. Can be disabled programmatically with `collectTestwiseCoverage = false`.
- [feature] The Teamscale server configuration for the `TestImpacted` task is only needed when `--impacted` is used.

# 22.2.0

- [feature] Add REST endpoint to change revision and commit while agent is running.

# 22.1.2

- [fix] Restored upload to DockerHub
- [fix] The agent now uses HTTPS when port 443 is specified in a URL but no scheme is provided

# 22.1.1

- [fix] The Docker image is available again for the latest version of the JaCoCo agent

# 22.1.0

- [feature] The agent now follows HTTP 307/308 redirects for Teamscale uploads
- [fix] Updated to latest Log4J 2.17.1

# 22.0.0

- [feature] Option `teamscale-revision-manifest-jar` which can be used to read the git commit revision from
  the `META-INF/MANIFEST.MF` in the Jar file. The field must be named `Revision` and must be provided as a main
  attribute. Alternatively the field can be called `Git_Commit` and must be an attribute of an entry called `Git`.
- [breaking change] SSL validation (option `validate-ssl`) is now enabled by default

# 21.9.0

- [feature] _teamscale-gradle-plugin_: Improve compatibility with Groovy DSL
- [feature] _teamscale-client_: Added support for jQAssistant report format
- [feature] _teamscale-client_: Added upload endpoint that accepts a string instead of EReportFormat

# 21.8.0

- [feature] Option `artifactory-api-key` that can be used instead of `artifactory-user` and `artifactory-password` as
  authentication mechanism for artifactory.
- [feature] _tia-client_: Added all available report formats

# 21.7.1

- [feature] Option `obfuscate-security-related-outputs` to enable or disable obfuscating of security related outputs
  such as the access key.
- [fix] Obfuscating the access key when logging it or printing it to the console.

# 21.6.1

- [fix] _teamscale-gradle-plugin_: Deprecation warnings under Gradle 7.1
- [fix] _tia-client_: Increased timout for connection to Teamscale JaCoCo agent

# 21.6.0

- [feature] Support for Java 16 (and experimental support for Java 17)

# 21.5.0

- [feature] Support for VFS (Virtual File System) URL format used in JBoss and Wildfly
- [fix] Upload to Teamscale mode for testwise coverage did report tests multiple times when multiple uploads were
  triggered
- [fix] Setting partition or message via REST did not strip JSON encoding quotes

# 21.4.0

- [feature] _tia-client_: dynamically set partition and message
- [fix] Upload to Teamscale mode for testwise coverage did miss some class files when class-dir was not explicitly given

# 21.3.0

- [feature] _tia-client_: expose rank of tests

# 21.2.1

- [fix] Spring Boot applications could not be profiled due to changes in their code location format

# 21.2.0

- [feature] _teamscale-client_: Impacted tests now allows to specify multiple partitions
- [feature] _teamscale-client_: Impacted tests baseline can now be a string
- [feature] _teamscale-client_: Impacted tests are queried with CHEAP_ADDITIONAL_COVERAGE_PER_TIME

# 21.1.0

- [feature] Support uploading to multiple Teamscale projects

# 21.0.0

- [feature] _tia-client_: add API to hash test data when creating ClusteredTestDetails
- [feature] support for SAP NWDI application profiling
- [feature] _teamscale-gradle-plugin_: support jacoco and junit report uploads to Teamscale
- [feature] _teamscale-gradle-plugin_: available on Gradle Plugin Portal
- [breaking change] _teamscale-gradle-plugin_: teamscale.report.partition is no longer available

# 20.0.0

- [breaking change] This release requires Teamscale 5.9 or higher
- [feature] Made ensure-processed and include-failed-and-skipped options available in teamscale-client

# 19.0.0

- [fix] option parsing errors were not logged in rare cases
- [breaking change] changed default message to include partition and upload date
- [breaking change] Bumped minimum supported Gradle version for the Gradle plugin to 6.5 so we can support Java 11
- [feature] Made score and duration of test selected by TIA available via the teamscale-client

# 18.0.0

- [breaking change] removed options `coverage-via-http` and `teamscale-testwise-upload`. Use `tia-mode=http`
  or `tia-mode=teamscale-upload` instead.
- [breaking change] _tia-client_: changed Java API
- [feature] always exclude common libraries from profiling to shrink coverage files
- [feature] enable changing and reading the commit message via a new `/message` REST endpoint
- [breaking change] changing the partition is now a PUT request to `/partition` (formerly POST
  to `/partition/{partitionName}`)

# 17.0.0

- [breaking change] default for `--interval` changed from 60 to 480 minutes
- [feature] Support for uploading XML reports to artifactory
- [fix] Docker image did not react to SIGTERM
- [feature] All artifacts are now also available on Maven Central
- [fix] `test-env` option was ignored

# 16.0.1

- [fix] revision is ignored during validation for automatic upload to Teamscale

# 16.0.0

- [fix] Prevent "out of memory" in small JVMs: Don't cache test executions in memory
- [breaking change] `--ignore-duplicates` (and `-d` option in convert tool) have been replaced with `--duplicates`
  option
- [breaking change] `--filter` option in convert tool has been renamed to `--includes`
- [breaking change] `--exclude` option in convert tool has been renamed to `--excludes`
- [fix] Remove retry logic for impacted tests request
- [fix] Resolve possible memory leak during report generation
- [feature] Use git.commit.id from git.properties instead of branch and timestamp
- [breaking change] Reduce XML report size by only including source file coverage, no class coverage
- [feature] New option `--ignore-uncovered-classes` to further reduce size of XML reports
- [fix] converter produces duplicate test entries for testwise coverage
- [breaking change] `--classDir` option in convert tool has been renamed to `--class-dir`
- [feature] `--class-dir` option allows to pass in a `.txt` file with the class file directories/jars separated by
  newlines

# 15.5.0

- [feature] add TIA client library for integrating TIA in your custom test framework
- [fix] Delete empty coverage directories
- [fix] Don't upload empty coverage reports

# 15.4.0

- [fix] `git.properties` commit was not used for upload
- [feature] Upload ignored `origin/` prefix in `git.properties`'s branch name
- [fix] `http-server-port` option does not pass validation in normal mode
- [fix] Executable spring boot jar produces no coverage

# 15.3.0

- [feature] Added `coverage-via-http` option for testwise mode
- [feature] Added `teamscale-revision` option to supply VCS revision instead of branch and timestamp
- [feature] Added `/revision` HTTP endpoint for testwise mode
- [feature] Updated JaCoCo to 0.8.5
- [fix] Significantly reduced memory footprint
- [fix] `--run-all-tests` doesn't run any tests at all
- [fix] test-wise coverage report incorrect for classes in default package

# 15.2.0

- [fix] WildFly won't start with agent attached
- [feature] make `out` parameter optional with sensible fallback (subdirectory `coverage` in agent installation
  directory)
- [feature] if no `teamscale-commit`, `teamscale-git-properties-jar` or `teamscale-commit-manifest-jar` is configured,
  all loaded Jar/War/Ear/... files that contain profiled code are checked for a `git.properties` file. This allows
  auto-detecting a
  `git.properties` file without any additional configuration.

# 15.1.1

- [documentation] Configuration for SAP NetWeaver Java (>= 7.50) is now documented

# 15.1.0

- [feature] supplying a `class-dir` option is no longer mandatory
- [feature] agent logs errors in case of empty coverage dumps (i.e. misconfigured agent)
- [fix] prevent NPE when trying to read manifest from Jar file

# 15.0.0

- [feature] support for git.properties to supply commit information
- [breaking change] Agent now ignores SSL certificates by default and only turns on validation if
  `validate-ssl=true` is passed in the agent arguments. Existing setups will continue to work but validation will be
  disabled from this version on
- [fix] Agent uses higher timeouts (20s) for all HTTP connections to account for slow networks

# 14.0.0

- [fix] Reduced memory requirements for generating testwise coverage.
- [breaking change] When using the `convert` tool in `--testwise-coverage` mode the new `--split-after 5000` option will
  break up testwise coverage files automatically after the specified number of tests written. This ensures that
  generated reports are small enough to be uploaded to Teamscale. Default is `5000`. The given output file will now be
  appended suffixed `-1`, `-2` etc.. If the specified output file is named `testwise_coverage.json` the actually written
  file will be called `testwise_coverage-1.json` for the first 5000 tests. For uploading multiple files use an upload
  session.

# 13.0.1

- [fix] Prevent `-1` to show up as covered line in Testwise Coverage report

# 13.0.0

- [feature] added `dump-on-exit` option
- [breaking change] added `mode` option (Must be set for Testwise Coverage mode. `http-server-port` or `test-env` alone
  is no longer sufficient)
- [feature] The agent now optionally accepts test execution results via /test/end
- [feature] Support for Java 12

# 12.0.0

- [breaking change] The convert tool now uses wildcard patterns for the class matching (was ant pattern before)
- [breaking change] The agent returns the correct 204 and 400 status codes in Testwise Coverage mode

# 11.2.0

- [feature] The agent now also supports Java 11 code.

# 11.1.0

- [feature] The agent now also supports line coverage in Testwise Coverage mode

# 11.0.4

- [breaking change] Test impact mode no longer uploads reports to teamscale and does no longer generate reports on its
  own (see TEST_IMPACT_ANALYSIS_DOC -> How to get testwise coverage)
- [feature] Added `test-env` option

# 10.2.0

- [feature] Added option to upload to azure file storage

# 10.1.0

- [feature] Paths passed to the agent can now be relative and contain ant patterns

# 10.0.0

- [breaking change] switched to logback for logging. All logging configurations must be replaced with logback XMLs. This
  fixes Java 10 compatibility issues with Log4j by removing Log4j from the agent
- [feature] make agent log INFO and above to `agentdir/logs` by default
- [fix] isolate agent further from the application to prevent errors from conflicting library versions

# 9.1.0

- [feature] dump interval of 0 only dumps at the end

# 9.0.3

- [fix] Test Impact Mode: Empty reports are no longer dumped
- [fix] Test Impact Mode: JUnit is uploaded before testwise coverage

# 9.0.2

- [fix] prevent log files from flooding disk with default log4j config files

# 9.0.1

- [fix] NativeWebSocketServletContainerInitializer not found

# 9.0.0

- [breaking change] added `teamscale-commit-manifest-jar` option. Automatic fallback to MANIFEST.MF on classpath is no
  longer supported

# 8.4.0

- [feature] added `config-file` option

# 8.3.1

- [fix] fixed class conflict with JAXB in WebSphere

# 8.3.0

- [feature] added Test Impact mode via `http-server-port`

# 8.2.0

- [feature] added ability to read commit branch and timestamp from MANIFEST.MF

# 8.1.0

- [feature] added options to configure coverage upload to Teamscale

# 8.0.2

- [fix] remove version number from jar file name

# 8.0.1

- [fix] prefill the `javaws.properties` correctly on Windows

# 8.0.0

- [breaking change] removed `watch` mode and made `convert` mode the default. Only the agent is now supported

# 7.0.0

- [feature] prevent clashes between our dependencies and the profile app's
- [breaking change] logging for the agent must now be configured via the `logging-config` parameter

# 6.0.0

- [breaking change] Docker image is now designed to use the agent instead of the client
- [feature] add wrapper around `javaws` to allow profiling Java Web Start applications

# 5.0.0

- [breaking change] ignore-duplicates is now the default for the agent to simplify the initial setup

# 4.0.3

- [fix] fix handling of Windows paths

# 4.0.2

- [fix] using `upload-url` in conjunction with `upload-metadata` caused a crash

# 4.0.1

_This version was never checked in, thus there is no tag for it in the Git_

- [fix] using `upload-url` in conjunction with `upload-metadata` caused corrupt files

# 4.0.0

- [breaking change] agent option separator is now a semicolon, no longer a colon (to support Windows paths)
- [breaking change] merged `include` and `jacoco-include` parameters. Both use the JaCoCo pattern syntax
- [feature] allow dumping via HTTP file upload

# 3.1.0

- [feature] add agent for regular dumping without separate process

# 3.0.0

- [breaking change] you must pass `true` or `false` explicitly to the `-d` parameter
- [feature] allow setting explicit host name via `--host`
- [feature] add Docker image
- [tooling] add Docker image build and Docker Hub project

# 2.0.1

- [fix] working directory was missing from systemd service file

# 2.0.0

- [feature] added `convert` mode to do one-time conversion. The old behavior is now reachable via the `watch` command (
  which is also the default if no command is provided).

# 1.4.1

- [tooling] add GitLab build and `dist` task. Update documentation

# 1.4.0

- [feature] added `-d` switch to ignore non-identical, duplicate class files during report generation<|MERGE_RESOLUTION|>--- conflicted
+++ resolved
@@ -5,15 +5,12 @@
 - PATCH version when you make backwards compatible bug fixes.
 
 # Next version
+- [feature] _agent_: New options `proxy-host`/`-port`/`-user`/`-password` allow user to specify teamscale-specific proxy settings.
 
 # 34.0.2
 - [feature] _agent_: Prevent uploading coverage to the same project + revision or branch@timestamp when doing multi project upload via git.properties
-<<<<<<< HEAD
-- [feature] _agent_: New options `proxy-host`/`-port`/`-user`/`-password` allow user to specify teamscale-specific proxy settings. 
-=======
 - [fix] _impacted-test-engine_: Remove duplicated slashes in uniform paths and cluster ids for Cucumber Tests
 - [fix] _impacted-test-engine_: Ensure that the config file specified via `java.util.logging.config.file` is used when specified
->>>>>>> 3d7ff289
 
 # 34.0.1
 - [fix] _agent_: Error was reported when the system under test used logback
