name: Build

on:
  push:
    branches: '**'
    tags: 'v*'
  pull_request:
    branches: '**'

jobs:
  build:
    name: Build & Deploy
    runs-on: ubuntu-latest
    steps:
<<<<<<< HEAD
    - uses: actions/checkout@v3
    - name: Set up GraalVM
      uses: graalvm/setup-graalvm@v1
=======
    - uses: actions/checkout@v4
    - name: Set up JDK 11
      uses: actions/setup-java@v3
>>>>>>> 1792a11f
      with:
        java-version: '17.0.8'
        distribution: 'graalvm-community'
        github-token: ${{ secrets.GITHUB_TOKEN }}
        set-java-home: true
    - name: Build with Gradle
      run:  ./gradlew build
    - name: Upload Release Assets
      if: startsWith(github.ref, 'refs/tags/v')
      uses: svenstaro/upload-release-action@v2
      with:
        repo_token: ${{ secrets.GITHUB_TOKEN }}
        tag: ${{ github.ref }}
        file: '{agent/build/distributions/teamscale-jacoco-agent.zip,javaws-wrapper/build/distributions/javaws.zip}'
        file_glob: true
        overwrite: true
    - name: Publish to Gradle Plugin Portal
      if: startsWith(github.ref, 'refs/tags/v')
      run: |
        ./gradlew publishPlugins \
          -Psigning.secretKeyRingFile=${{ github.workspace }}/.gnupg/secring.gpg \
          -Psigning.password=${{ secrets.MAVEN_CENTRAL_GPG_SIGNATURE }} \
          -Psigning.keyId=4FB80B8E \
          -Pgradle.publish.key=${{ secrets.GRADLE_PUBLISH_KEY }} \
          -Pgradle.publish.secret=${{ secrets.GRADLE_PUBLISH_SECRET }}
    - name: Publish Maven Plugin to Maven Central
      if: always() && startsWith(github.ref, 'refs/tags/v')
      run: |
        ./gradlew :teamscale-maven-plugin:publishMavenPublicationToSonatypeRepository closeAndReleaseSonatypeStagingRepository \
          -Psigning.secretKeyRingFile=${{ github.workspace }}/.gnupg/secring.gpg \
          -PgpgDirectory=${{ github.workspace }}/.gnupg \
          -Psigning.password=${{ secrets.MAVEN_CENTRAL_GPG_SIGNATURE }} \
          -Psigning.keyId=4FB80B8E \
          -PsonatypeUsername=${{ secrets.SONATYPE_USER }} \
          -PsonatypePassword=${{ secrets.SONATYPE_PASSWORD }}
    - name: Publish to Maven Central
      if: always() && startsWith(github.ref, 'refs/tags/v')
      run: |
        ./gradlew publishMavenPublicationToSonatypeRepository closeAndReleaseSonatypeStagingRepository \
          -x :teamscale-maven-plugin:publishMavenPublicationToSonatypeRepository \
          -Psigning.secretKeyRingFile=${{ github.workspace }}/.gnupg/secring.gpg \
          -PgpgDirectory=${{ github.workspace }}/.gnupg \
          -Psigning.password=${{ secrets.MAVEN_CENTRAL_GPG_SIGNATURE }} \
          -Psigning.keyId=4FB80B8E \
          -PsonatypeUsername=${{ secrets.SONATYPE_USER }} \
          -PsonatypePassword=${{ secrets.SONATYPE_PASSWORD }}
    - name: Upload coverage to Teamscale
      if: always() && github.event_name == 'push'
      uses: cqse/teamscale-upload-action@v2.8.2
      with:
        server: 'https://cqse.teamscale.io'
        project: 'teamscale-jacoco-agent'
        user: ${{ secrets.CQSE_TEAMSCALE_IO_USER }}
        accesskey: ${{ secrets.CQSE_TEAMSCALE_IO_ACCESSKEY }}
        partition: 'Coverage'
        format: 'JACOCO'
        message: 'Coverage'
        files: '**/jacocoTestReport.xml'

  docker:
    runs-on: ubuntu-latest
    steps:
    - name: Set up QEMU
      uses: docker/setup-qemu-action@v3
    - name: Set up Docker Buildx
      uses: docker/setup-buildx-action@v3
    - name: Docker meta
      id: meta
      uses: docker/metadata-action@v5
      with:
        images: cqse/teamscale-jacoco-agent
    - name: Login to DockerHub
      if: github.event_name != 'pull_request'
      uses: docker/login-action@v3
      with:
        username: ${{ secrets.DOCKERHUB_USER }}
        password: ${{ secrets.DOCKERHUB_TOKEN }}
    - name: Build and push
      uses: docker/build-push-action@v5
      with:
        file: 'agent/src/docker/Dockerfile'
        push: ${{ startsWith(github.ref, 'refs/tags/v') }}
        tags: ${{ steps.meta.outputs.tags }}
        labels: ${{ steps.meta.outputs.labels }}<|MERGE_RESOLUTION|>--- conflicted
+++ resolved
@@ -12,22 +12,16 @@
     name: Build & Deploy
     runs-on: ubuntu-latest
     steps:
-<<<<<<< HEAD
-    - uses: actions/checkout@v3
+    - uses: actions/checkout@v4
     - name: Set up GraalVM
       uses: graalvm/setup-graalvm@v1
-=======
-    - uses: actions/checkout@v4
-    - name: Set up JDK 11
-      uses: actions/setup-java@v3
->>>>>>> 1792a11f
       with:
         java-version: '17.0.8'
         distribution: 'graalvm-community'
         github-token: ${{ secrets.GITHUB_TOKEN }}
         set-java-home: true
     - name: Build with Gradle
-      run:  ./gradlew build
+      run: ./gradlew build
     - name: Upload Release Assets
       if: startsWith(github.ref, 'refs/tags/v')
       uses: svenstaro/upload-release-action@v2
