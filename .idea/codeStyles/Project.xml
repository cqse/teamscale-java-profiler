<component name="ProjectCodeStyleConfiguration">
  <code_scheme name="Project" version="173">
    <JavaCodeStyleSettings>
      <option name="CLASS_COUNT_TO_USE_IMPORT_ON_DEMAND" value="99" />
      <option name="NAMES_COUNT_TO_USE_IMPORT_ON_DEMAND" value="99" />
      <option name="PACKAGES_TO_USE_IMPORT_ON_DEMAND">
        <value />
      </option>
      <option name="JD_DO_NOT_WRAP_ONE_LINE_COMMENTS" value="true" />
    </JavaCodeStyleSettings>
<<<<<<< HEAD
    <JetCodeStyleSettings>
      <option name="CODE_STYLE_DEFAULTS" value="KOTLIN_OFFICIAL" />
    </JetCodeStyleSettings>
=======
    <codeStyleSettings language="Groovy">
      <indentOptions>
        <option name="USE_TAB_CHARACTER" value="true" />
      </indentOptions>
    </codeStyleSettings>
>>>>>>> b9120762
    <codeStyleSettings language="JAVA">
      <option name="CALL_PARAMETERS_WRAP" value="1" />
      <option name="METHOD_CALL_CHAIN_WRAP" value="1" />
      <indentOptions>
        <option name="USE_TAB_CHARACTER" value="true" />
      </indentOptions>
    </codeStyleSettings>
    <codeStyleSettings language="kotlin">
      <option name="CODE_STYLE_DEFAULTS" value="KOTLIN_OFFICIAL" />
    </codeStyleSettings>
  </code_scheme>
</component><|MERGE_RESOLUTION|>--- conflicted
+++ resolved
@@ -8,17 +8,14 @@
       </option>
       <option name="JD_DO_NOT_WRAP_ONE_LINE_COMMENTS" value="true" />
     </JavaCodeStyleSettings>
-<<<<<<< HEAD
     <JetCodeStyleSettings>
       <option name="CODE_STYLE_DEFAULTS" value="KOTLIN_OFFICIAL" />
     </JetCodeStyleSettings>
-=======
     <codeStyleSettings language="Groovy">
       <indentOptions>
         <option name="USE_TAB_CHARACTER" value="true" />
       </indentOptions>
     </codeStyleSettings>
->>>>>>> b9120762
     <codeStyleSettings language="JAVA">
       <option name="CALL_PARAMETERS_WRAP" value="1" />
       <option name="METHOD_CALL_CHAIN_WRAP" value="1" />
