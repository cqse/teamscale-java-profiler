buildscript {
	repositories {
		maven {
			url 'https://plugins.gradle.org/m2/'
		}
	}
	dependencies {
		classpath 'org.hidetake:gradle-ssh-plugin:2.9.0'
	}
}

ext {
<<<<<<< HEAD
	appVersion = '15.1.2' // Also update version in BuildVersion.kt
	pluginVersion = '0.5.0' // Also update version in BuildVersion.kt
	reportGeneratorVersion = '1.4.3'
	teamscaleClientVersion = '0.3.1'
=======

	appVersion = '15.1.2'
	pluginVersion = '0.4.17'
	reportGeneratorVersion = '1.4.2'
	teamscaleClientVersion = '0.3.0'
>>>>>>> b9117912

	// When upgrading JaCoCo to a newer version make sure to
	// check the comment in the AnalyzerCache.java and CachingInstructionsBuilder.java
	// and update the internal_xxxxxx hash included in the PreMain package name in AgentBase.kt.
	jacocoVersion = '0.8.4'
	log4jVersion = '2.8.2'

	// For deploying Jars you have to configure SSH keys locally and on the CQSE share server.
	// 1. Generate a new key using ssh-keygen or use the existing key at ~/.ssh/id_rsa(.pub)
	// 2. Tell Timo Pawelka to copy your public key ~/.ssh/id_rsa to ext1 at ssh authorized_keys
	// 3. Add the server keys to your known hosts: ssh-keyscan -p 2222 ext1.cqse.eu >> ~/.ssh/known_hosts
	//   - Simple "ssh ext1.cqse.eu" won't work because you need the rsa version of the server key for the SSH library
	//     used by the gradle-ssh-plugin to work
	// 4. (Optional) Add this entry to your ~/.ssh/config to be able to login to CQSE share via ssh on the command line
	// 	Host ext1.cqse.eu
	//    	Port 2222
	//    	HostName ext1.cqse.eu
	//    	IdentityFile ~/.ssh/id_rsa
	//   	User www-data
	// 5. Now the deploy job should work.
	// 6. If you have issues with invalid private keys convert them to the older format using:
	//    puttygen <private-key-path> -O private-openssh -o <old-format-private-key-path>
	cqseMavenRepositoryPrivateKey = System.getProperty("user.home") + '/.ssh/id_rsa'
	cqseMavenRepositoryHost = 'ext1.cqse.eu'
	cqseMavenRepositoryPort = 2222
	cqseMavenRepositoryMavenPath = '/var/www/share/exchange/public/maven'
	cqseMavenRepositoryUrl = "scp://$cqseMavenRepositoryHost:$cqseMavenRepositoryPort$cqseMavenRepositoryMavenPath"
	cqseMavenRepositoryUser = 'www-data'
}

subprojects {
	apply plugin: 'java'
	apply plugin: 'org.hidetake.ssh'

	sourceCompatibility = 1.8
	targetCompatibility = 1.8

	tasks.withType(JavaCompile) {
		sourceCompatibility = "1.8"
		targetCompatibility = "1.8"
	}

	group 'com.teamscale'

	configurations {
		deployerJars
	}

	repositories {
		ivy {
			url 'https://share.cqse.eu/svn/artifacts/ivy'
		}
		jcenter()
	}

	dependencies {
		deployerJars 'org.apache.maven.wagon:wagon-ssh:2.2'
	}

	remotes {
		share {
			host = cqseMavenRepositoryHost
			port = cqseMavenRepositoryPort
			user = cqseMavenRepositoryUser
			identity = file(cqseMavenRepositoryPrivateKey)
		}
	}

	tasks.withType(Upload) {
		doFirst {
			if (it.name == 'install') {
				return
			}

			ssh.run {
				session(remotes.share) {
					// Gradle gets stuck when we do not delete these metadata files before publishing the new version
					def artifactName = project.name
					if (artifactName == 'agent') {
						artifactName = 'teamscale-jacoco-agent'
					}
					remove cqseMavenRepositoryMavenPath + '/com/teamscale/' + artifactName + '/maven-metadata.xml'
					remove cqseMavenRepositoryMavenPath + '/com/teamscale/' + artifactName + '/maven-metadata.xml.md5'
					remove cqseMavenRepositoryMavenPath + '/com/teamscale/' + artifactName + '/maven-metadata.xml.sha1'
				}
			}
		}
	}

}

// Installs the plugin to your local maven repository
task installGradlePlugin(dependsOn: [
		':agent:install',
		':impacted-test-engine:install',
		':report-generator:install',
		':teamscale-gradle-plugin:install',
		':teamscale-client:install'
])

// Installs the plugin to your local maven repository without the agent
task iGP(dependsOn: [
		':impacted-test-engine:install',
		':report-generator:install',
		':teamscale-gradle-plugin:install',
		':teamscale-client:install'
])

// Deploys the plugin to the public share
task deployGradlePlugin(dependsOn: [
		':agent:uploadShadow',
		':impacted-test-engine:uploadArchives',
		':report-generator:uploadArchives',
		':teamscale-gradle-plugin:uploadArchives',
		':teamscale-client:uploadArchives'
])

// Deploys the plugin to the public share without the agent
task dGP(dependsOn: [
		':impacted-test-engine:uploadArchives',
		':report-generator:uploadArchives',
		':teamscale-gradle-plugin:uploadArchives',
		':teamscale-client:uploadArchives'
])<|MERGE_RESOLUTION|>--- conflicted
+++ resolved
@@ -10,18 +10,10 @@
 }
 
 ext {
-<<<<<<< HEAD
 	appVersion = '15.1.2' // Also update version in BuildVersion.kt
 	pluginVersion = '0.5.0' // Also update version in BuildVersion.kt
 	reportGeneratorVersion = '1.4.3'
 	teamscaleClientVersion = '0.3.1'
-=======
-
-	appVersion = '15.1.2'
-	pluginVersion = '0.4.17'
-	reportGeneratorVersion = '1.4.2'
-	teamscaleClientVersion = '0.3.0'
->>>>>>> b9117912
 
 	// When upgrading JaCoCo to a newer version make sure to
 	// check the comment in the AnalyzerCache.java and CachingInstructionsBuilder.java
