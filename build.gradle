--- conflicted
+++ resolved
@@ -1,43 +1,4 @@
-<<<<<<< HEAD
-ext.appVersion = '4.0.0'
-=======
-plugins {
-	id "com.github.johnrengelman.shadow" version "1.2.3"
-}
-
-apply plugin: 'java'
-apply plugin: 'application'
-
 ext.appVersion = '4.0.2'
-ext.jacocoVersion = '0.7.9'
-ext.outputVersion = appVersion + "-jacoco-" + jacocoVersion
-
-repositories {
-	ivy {
-		url "https://share.cqse.eu/svn/artifacts/ivy"
-	}
-    jcenter()
-}
-
-dependencies {
-    compile group: 'org.jacoco', name: 'org.jacoco.core', version: jacocoVersion
-    compile group: 'org.jacoco', name:'org.jacoco.report', version: jacocoVersion
-    compile group: 'org.jacoco', name: 'org.jacoco.agent', version: jacocoVersion, classifier: 'runtime'
-
-    compile group: 'org.apache.logging.log4j', name: 'log4j-api', version: '2.8.2'
-	compile group: 'org.apache.logging.log4j', name: 'log4j-core', version: '2.8.2'
-
-    compile "io.reactivex.rxjava2:rxjava:2.1.2"
-    compile "com.beust:jcommander:1.71"
-    compile 'org.conqat:org.conqat.lib.commons:0.20160822'
-    
-    compile 'com.squareup.retrofit2:retrofit:2.4.0'
-    
-
-    testCompile 'junit:junit:4.12'
-    testCompile 'org.assertj:assertj-core:3.8.0'
-}
->>>>>>> f400f865
 
 subprojects {
     repositories {
