buildscript {
	repositories {
		maven {
			url 'https://plugins.gradle.org/m2/'
		}
	}
	dependencies {
		classpath 'org.hidetake:gradle-ssh-plugin:2.9.0'
	}
}

ext {
<<<<<<< HEAD
	appVersion = '15.1.0'
	pluginVersion = '0.4.13'
	reportGeneratorVersion = '1.4.0'
	teamscaleClientVersion = '0.2.11'
=======
	appVersion = '15.1.2' // Also update version in BuildVersion.kt
	pluginVersion = '0.4.17' // Also update version in BuildVersion.kt
	reportGeneratorVersion = '1.4.2'
	teamscaleClientVersion = '0.3.0'
>>>>>>> 614631f5

	// When upgrading JaCoCo to a newer version make sure to
	// check the comment in the AnalyzerCache.java and CachingInstructionsBuilder.java
	// and update the internal_xxxxxx hash included in the PreMain package name in AgentBase.kt.
	jacocoVersion = '0.8.4'
	log4jVersion = '2.8.2'

	// For deploying Jars you have to configure SSH keys locally and on the CQSE share server.
	// 1. Generate a new key using ssh-keygen or use the existing key at ~/.ssh/id_rsa(.pub)
	// 2. Tell Timo Pawelka to copy your public key ~/.ssh/id_rsa to ext1 at ssh authorized_keys
	// 3. Add the server keys to your known hosts: ssh-keyscan -p 2222 ext1.cqse.eu >> ~/.ssh/known_hosts
	//   - Simple "ssh ext1.cqse.eu" won't work because you need the rsa version of the server key for the SSH library
	//     used by the gradle-ssh-plugin to work
	// 4. (Optional) Add this entry to your ~/.ssh/config to be able to login to CQSE share via ssh on the command line
	// 	Host ext1.cqse.eu
	//    	Port 2222
	//    	HostName ext1.cqse.eu
	//    	IdentityFile ~/.ssh/id_rsa
	//   	User www-data
	// 5. Now the deploy job should work.
	// 6. If you have issues with invalid private keys convert them to the older format using:
	//    puttygen <private-key-path> -O private-openssh -o <old-format-private-key-path>
	cqseMavenRepositoryPrivateKey = System.getProperty("user.home") + '/.ssh/id_rsa'
	cqseMavenRepositoryHost = 'ext1.cqse.eu'
	cqseMavenRepositoryPort = 2222
	cqseMavenRepositoryMavenPath = '/var/www/share/exchange/public/maven'
	cqseMavenRepositoryUrl = "scp://$cqseMavenRepositoryHost:$cqseMavenRepositoryPort$cqseMavenRepositoryMavenPath"
	cqseMavenRepositoryUser = 'www-data'
}

subprojects {
	apply plugin: 'java'
	apply plugin: 'org.hidetake.ssh'

	sourceCompatibility = 1.8
	targetCompatibility = 1.8

	tasks.withType(JavaCompile) {
		sourceCompatibility = "1.8"
		targetCompatibility = "1.8"
	}

	group 'com.teamscale'

	configurations {
		deployerJars
	}

	repositories {
		ivy {
			url 'https://share.cqse.eu/svn/artifacts/ivy'
		}
		jcenter()
	}

	dependencies {
		deployerJars 'org.apache.maven.wagon:wagon-ssh:2.2'
	}

	remotes {
		share {
			host = cqseMavenRepositoryHost
			port = cqseMavenRepositoryPort
			user = cqseMavenRepositoryUser
			identity = file(cqseMavenRepositoryPrivateKey)
		}
	}

	tasks.withType(Upload) {
		doFirst {
			if (it.name == 'install') {
				return
			}

			ssh.run {
				session(remotes.share) {
					// Gradle gets stuck when we do not delete these metadata files before publishing the new version
					def artifactName = project.name
					if (artifactName == 'agent') {
						artifactName = 'teamscale-jacoco-agent'
					}
					remove cqseMavenRepositoryMavenPath + '/com/teamscale/' + artifactName + '/maven-metadata.xml'
					remove cqseMavenRepositoryMavenPath + '/com/teamscale/' + artifactName + '/maven-metadata.xml.md5'
					remove cqseMavenRepositoryMavenPath + '/com/teamscale/' + artifactName + '/maven-metadata.xml.sha1'
				}
			}
		}
	}

}

// Installs the plugin to your local maven repository
task installGradlePlugin(dependsOn: [
		':agent:install',
		':impacted-test-engine:install',
		':report-generator:install',
		':teamscale-gradle-plugin:install',
		':teamscale-client:install'
])

// Installs the plugin to your local maven repository without the agent
task iGP(dependsOn: [
		':impacted-test-engine:install',
		':report-generator:install',
		':teamscale-gradle-plugin:install',
		':teamscale-client:install'
])

// Deploys the plugin to the public share
task deployGradlePlugin(dependsOn: [
		':agent:uploadShadow',
		':impacted-test-engine:uploadArchives',
		':report-generator:uploadArchives',
		':teamscale-gradle-plugin:uploadArchives',
		':teamscale-client:uploadArchives'
])

// Deploys the plugin to the public share without the agent
task dGP(dependsOn: [
		':impacted-test-engine:uploadArchives',
		':report-generator:uploadArchives',
		':teamscale-gradle-plugin:uploadArchives',
		':teamscale-client:uploadArchives'
])<|MERGE_RESOLUTION|>--- conflicted
+++ resolved
@@ -10,17 +10,11 @@
 }
 
 ext {
-<<<<<<< HEAD
-	appVersion = '15.1.0'
-	pluginVersion = '0.4.13'
-	reportGeneratorVersion = '1.4.0'
-	teamscaleClientVersion = '0.2.11'
-=======
-	appVersion = '15.1.2' // Also update version in BuildVersion.kt
-	pluginVersion = '0.4.17' // Also update version in BuildVersion.kt
+
+	appVersion = '15.1.2'
+	pluginVersion = '0.4.17'
 	reportGeneratorVersion = '1.4.2'
 	teamscaleClientVersion = '0.3.0'
->>>>>>> 614631f5
 
 	// When upgrading JaCoCo to a newer version make sure to
 	// check the comment in the AnalyzerCache.java and CachingInstructionsBuilder.java
