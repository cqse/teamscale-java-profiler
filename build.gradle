--- conflicted
+++ resolved
@@ -11,17 +11,10 @@
 
 
 ext {
-<<<<<<< HEAD
 	appVersion = '11.3.1' // Also update version in BuildVersion.kt
 	pluginVersion = '0.4.0' // Also update version in BuildVersion.kt
-	reportGeneratorVersion = '1.3.1'
+	reportGeneratorVersion = '1.3.3'
 	teamscaleClientVersion = '0.2.6'
-=======
-	appVersion = '11.3.0' // Also update version in BuildVersion.kt
-	pluginVersion = '0.3.13' // Also update version in BuildVersion.kt
-	reportGeneratorVersion = '1.3.3'
-	teamscaleClientVersion = '0.2.4'
->>>>>>> 91c96e10
 
 	// When upgrading JaCoCo to a newer version make sure to
 	// check the comment in the AnalyzerCache.java and CachingInstructionsBuilder.java
