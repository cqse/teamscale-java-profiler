import de.sebastianboegl.gradle.plugins.shadow.transformers.Log4j2PluginsFileTransformer

<<<<<<< HEAD
=======
buildscript {
	repositories {
		maven {
			url 'https://plugins.gradle.org/m2/'
		}
	}
	dependencies {
		classpath 'de.sebastianboegl.gradle.plugins:shadow-log4j-transformer:2.2.0'
	}
}

apply plugin: 'java'
apply plugin: 'application'
>>>>>>> b9120762
// we don't want to cause conflicts between our dependencies and the target application
// since the agent will be loaded with the same class loader as the profiled application
// so we use plugin-shadow instead of shadow to relocate all of our dependencies
apply plugin: 'com.github.johnrengelman.plugin-shadow'
apply plugin: 'application'

ext {
    outputVersion = rootProject.appVersion + '-jacoco-' + jacocoVersion
}

dependencies {
    implementation "org.jacoco:org.jacoco.core:$jacocoVersion"
    implementation "org.jacoco:org.jacoco.report:$jacocoVersion"
    implementation "org.jacoco:org.jacoco.agent:$jacocoVersion:runtime"

    implementation "org.apache.logging.log4j:log4j-api:$log4jVersion"
    implementation "org.apache.logging.log4j:log4j-core:$log4jVersion"

    implementation 'io.reactivex.rxjava2:rxjava:2.1.2'
    implementation 'com.beust:jcommander:1.71'
    implementation 'org.conqat:org.conqat.lib.commons:0.20160822'

    implementation 'com.squareup.retrofit2:retrofit:2.4.0'
    implementation 'com.sparkjava:spark-core:2.7.2'

	implementation 'com.jcabi:jcabi-manifests:1.1'

	implementation 'com.google.code.gson:gson:2.8.5'

    implementation project(':teamscale-client')
    implementation project(':report-generator')

    testImplementation 'junit:junit:4.12'
    testImplementation 'org.assertj:assertj-core:3.8.0'
}

mainClassName = 'eu.cqse.teamscale.jacoco.agent.Main'
shadowJar {
<<<<<<< HEAD
    baseName = 'teamscale-jacoco-agent'
    classifier = null
    // since this is used as an agent, we want it to always have the same name
    // otherwise people have to adjust their -javaagent parameters after every
    // update
    version = null
    manifest {
        attributes 'Premain-Class': 'eu.cqse.teamscale.jacoco.agent.PreMain'
    }

    // Don't relocate since this breaks the XML generation (uses reflection internally)
    relocate 'javax.xml.bind', 'javax.xml.bind'

    // Don't relocate our own code
    relocate 'eu.cqse', 'eu.cqse'
=======
	baseName = 'teamscale-jacoco-agent'
	classifier = null
	// since this is used as an agent, we want it to always have the same name
	// otherwise people have to adjust their -javaagent parameters after every
	// update
	version = null
	manifest {
		attributes 'Premain-Class': 'eu.cqse.teamscale.jacoco.agent.PreMain'

		// The jaxb library, which we are shading is a multi release jar, so we have to explicitly "inherit" this attribute
		attributes 'Multi-Release': 'true'
	}

	// Don't relocate our own code
	// The plugin-shadow plugin by default relocates all packages to shadow.* and we are overriding this here
	relocate 'eu.cqse', 'eu.cqse'
>>>>>>> b9120762

	// Fix relocation of multi version jar
	// Default would be shadow/META-INF/versions/9/, which is wrong
	// See http://openjdk.java.net/jeps/238
	relocate 'META-INF/versions/9/', 'META-INF/versions/9/shadow/'

	// ensures that log4j resource files are also relocated properly
	transform(Log4j2PluginsFileTransformer)
	transform(Log4JResourceTransformer)
}

startShadowScripts {
    applicationName = 'convert'
}

task doc(type: Exec) {
    def outputDir = file('build/doc')
    outputs.dir outputDir

    doFirst {
        mkdir outputDir
    }
    commandLine 'pandoc', 'USAGE.md', '-o', "$outputDir/userguide.pdf"
}

distributions {
    shadow {
        baseName = 'teamscale-jacoco-agent'
        contents {
            from(doc) {
                include '**'
                into 'documentation'
            }

<<<<<<< HEAD
            filesMatching('**/VERSION.txt') {
                filter {
                    it.replace('%APP_VERSION_TOKEN_REPLACED_DURING_BUILD%', outputVersion)
                }
            }
        }
    }
=======
			filesMatching('**/VERSION.txt') {
				filter {
					it.replace('%APP_VERSION_TOKEN_REPLACED_DURING_BUILD%', outputVersion)
				}
			}
		}
	}
>>>>>>> b9120762
}

processResources {
    filesMatching('**/app.properties') {
        filter {
            it.replace('%APP_VERSION_TOKEN_REPLACED_DURING_BUILD%', rootProject.appVersion)
        }
    }
}

task dist {
    dependsOn shadowDistZip
}

task copyDockerFiles(type: Copy) {
    dependsOn shadowJar

    doFirst {
        mkdir 'build/docker'
    }

    from('src/docker') {
        include 'Dockerfile'
    }
    from(shadowJar) {
        rename(/.*/, 'agent.jar')
    }

    into 'build/docker'
}

task buildDockerImage(type: Exec) {
    dependsOn copyDockerFiles

    workingDir 'build/docker'
    commandLine 'docker', 'build', '.', '-t', "cqse/teamscale-jacoco-agent:${outputVersion}"
}

task tagDockerImage(type: Exec) {
    dependsOn buildDockerImage

    commandLine 'docker', 'tag', "cqse/teamscale-jacoco-agent:${outputVersion}", "registry.cqse.eu/cqse/teamscale-jacoco-agent:${outputVersion}"
}

task publishDockerImageInternal(type: Exec) {
    dependsOn tagDockerImage

    commandLine 'docker', 'push', "registry.cqse.eu/cqse/teamscale-jacoco-agent:${outputVersion}"
}

task loginDockerHub(type: Exec) {
    commandLine 'docker', 'login', '-u', 'cqsestreitel', '-p', System.env.DOCKER_HUB_PASSWORD
}

task publishDockerImageDockerHub(type: Exec) {
    dependsOn tagDockerImage, loginDockerHub

    commandLine 'docker', 'push', "cqse/teamscale-jacoco-agent:${outputVersion}"
}

task dockerInternal(dependsOn: publishDockerImageInternal)
task dockerHub(dependsOn: publishDockerImageDockerHub)<|MERGE_RESOLUTION|>--- conflicted
+++ resolved
@@ -1,21 +1,5 @@
 import de.sebastianboegl.gradle.plugins.shadow.transformers.Log4j2PluginsFileTransformer
 
-<<<<<<< HEAD
-=======
-buildscript {
-	repositories {
-		maven {
-			url 'https://plugins.gradle.org/m2/'
-		}
-	}
-	dependencies {
-		classpath 'de.sebastianboegl.gradle.plugins:shadow-log4j-transformer:2.2.0'
-	}
-}
-
-apply plugin: 'java'
-apply plugin: 'application'
->>>>>>> b9120762
 // we don't want to cause conflicts between our dependencies and the target application
 // since the agent will be loaded with the same class loader as the profiled application
 // so we use plugin-shadow instead of shadow to relocate all of our dependencies
@@ -54,23 +38,6 @@
 
 mainClassName = 'eu.cqse.teamscale.jacoco.agent.Main'
 shadowJar {
-<<<<<<< HEAD
-    baseName = 'teamscale-jacoco-agent'
-    classifier = null
-    // since this is used as an agent, we want it to always have the same name
-    // otherwise people have to adjust their -javaagent parameters after every
-    // update
-    version = null
-    manifest {
-        attributes 'Premain-Class': 'eu.cqse.teamscale.jacoco.agent.PreMain'
-    }
-
-    // Don't relocate since this breaks the XML generation (uses reflection internally)
-    relocate 'javax.xml.bind', 'javax.xml.bind'
-
-    // Don't relocate our own code
-    relocate 'eu.cqse', 'eu.cqse'
-=======
 	baseName = 'teamscale-jacoco-agent'
 	classifier = null
 	// since this is used as an agent, we want it to always have the same name
@@ -87,7 +54,6 @@
 	// Don't relocate our own code
 	// The plugin-shadow plugin by default relocates all packages to shadow.* and we are overriding this here
 	relocate 'eu.cqse', 'eu.cqse'
->>>>>>> b9120762
 
 	// Fix relocation of multi version jar
 	// Default would be shadow/META-INF/versions/9/, which is wrong
@@ -122,15 +88,6 @@
                 into 'documentation'
             }
 
-<<<<<<< HEAD
-            filesMatching('**/VERSION.txt') {
-                filter {
-                    it.replace('%APP_VERSION_TOKEN_REPLACED_DURING_BUILD%', outputVersion)
-                }
-            }
-        }
-    }
-=======
 			filesMatching('**/VERSION.txt') {
 				filter {
 					it.replace('%APP_VERSION_TOKEN_REPLACED_DURING_BUILD%', outputVersion)
@@ -138,7 +95,6 @@
 			}
 		}
 	}
->>>>>>> b9120762
 }
 
 processResources {
