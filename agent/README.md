# Teamscale JaCoCo Agent

This program provides a Java agent that can regularly dump coverage from a running application.
The JaCoCo coverage tool is used underneath.

<<<<<<< HEAD
=======
## Requirements

The agent might need additional memory whenever a coverage report is created. If your JVM is
configured to only use very little memory, you might have to increase this limit in order for
the agent to function properly. How much memory is needed depends on how much code is being
analyzed and thus on how you configure the agent.

## Installing

Unzip this zip file into any folder.
>>>>>>> 5c073b8b
When used as a Java agent for your Java application, coverage is dumped to the file system, via
HTTP file uploads or directly to Teamscale in regular intervals while the application is running.
Coverage is also dumped when the application is shut down.

## Installing

Unzip this zip file into any folder. __All files contained in the zip file are required for the agent
to work.__

Configure the agent on your application's JVM:

    -javaagent:AGENTJAR=OPTIONS

Where

- `AGENTJAR` is the path to the Jar file of the Teamscale JaCoCo agent (inside the `lib` folder of this zip)
- `OPTIONS` are one or more comma-separated options for the agent in the format `key1=value1,key2=value2` and so on.

The following options are available:

### General options

- `out` (required): the path to a writable directory where the generated coverage XML files will be stored. (For details 
  see path format section below)
- `includes` (recommended): include patterns for classes. Separate multiple patterns with a semicolon.
  This may speed up the profiled application and reduce the size of the output XML.
  These patterns are matched against
  the Java class names. E.g. to match all classes in package `com.yourcompany` and `com.yourotherpackage` and all their
  subpackages you can use `*com.yourcompany.*;*com.yourotherpackage.*` (the initial star before each package name is a
  precaution in case your classes are nested inside e.g. a `src` folder, which might be interpreted as a part
  of the package name. We recommend always using this form).
  Make sure to include **all** relevant application code
  but no external libraries. For further details, please see the [JaCoCo documentation][jacoco-doc] in the "Agent" 
  section.
- `excludes` (optional): exclude patterns for classes. Same syntax as the `includes` parameter.
  For further details, please see the [JaCoCo documentation][jacoco-doc] in the "Agent" section.
- `config-file` (optional): a file which contains one or more of the previously named options as `key=value` entries 
  which are separated by line breaks. The file may also contain comments starting with `#`. (For details see path format 
  section below)
- `logging-config`: path to a [logback][logback] configuration XML file (other configuration formats are not supported 
  at the moment).
  Use this to change the logging behaviour of the agent. Some sample configurations are provided with the agent in the
  `logging` folder, e.g. to enable debug logging or log directly to the console. (For details see path format section 
  below)
- `mode`: which coverage collection mode to use. Can be either `normal` or `testwise` (Default is `normal`)
  
You can pass additional options directly to the original JaCoCo agent by prefixing them with `jacoco-`, e.g.
`jacoco-sessionid=session1` will set the session ID of the profiling session. See the "Agent" section of the JaCoCo 
documentation for a list of all available options.

__The `-javaagent` option MUST be specified BEFORE the `-jar` option!__

__Please check the produced log file for errors and warnings before using the agent in any productive setting.__

The log file is written to the agent's directory in the subdirectory `logs` by default. If there is no log file at that location, it means the agent didn't even start and you have not configured it correctly.

#### Path format

All paths supplied to the agent can be absolute or relative to the working directory. Furthermore paths may contain ant 
patterns with `*`, `**` and `?`.

### Options for normal mode

- `interval`: the interval in minutes between dumps of the current coverage to an XML file (Default is 60). If set to 
  0 coverage is only dumped at JVM shutdown.
- `dump-on-exit`: whether a coverage report should be written on JVM shutdown (Default is true).
- `ignore-duplicates`: forces JaCoCo to ignore duplicate class files. This is the default to make the initial
  setup of the tool as easy as possible. However, this should be disabled for productive use if possible.
  See the special section on `ignore-duplicates` below.
- `class-dir`: the path under which all class files of the profiled application are stored. Normally, this is inferred
  by the agent automatically. For some application, profiling performance may improve if you specify it explicitly. May be
  a directory or a Jar/War/Ear/... file. Separate multiple paths with a semicolon. (For details see path format section 
  above)
- `upload-url`: an HTTP(S) URL to which to upload generated XML files. The XML files will be zipped before the upload.
  Note that you still need to specify an `out` directory where failed uploads are stored.
- `upload-metadata`: paths to files that should also be included in uploaded zips. Separate multiple paths with a 
  semicolon.
  You can use this to include useful meta data about the deployed application with the coverage, e.g. its version number.
- `teamscale-server-url`: the HTTP(S) URL of the teamscale instance to which coverage should be uploaded.
- `teamscale-project`: the project ID within Teamscale to which the coverage belongs.
- `teamscale-user`: the username used to authenticate against Teamscale. The user account must have the 
  "Perform External Uploads" permission on the given project.
- `teamscale-access-token`: the access token of the user.
- `teamscale-partition`: the partition within Teamscale to upload coverage to. A partition can be an arbitrary string 
  which can be used to encode e.g. the test environment or the tester. These can be individually toggled on or off in 
  Teamscale's UI.
- `teamscale-commit`: the commit (Format: `branch:timestamp`) which has been used to build the system under test.
  Teamscale uses this to map the coverage to the corresponding source code. Thus, this must be the exact code commit 
  from the VCS that was deployed. For an alternative see `teamscale-commit-manifest-jar`.

  If **Git** is your VCS, you can get the commit info via
  
```bash
echo `git rev-parse --abbrev-ref HEAD`:`git --no-pager log -n1 --format="%ct000"`
```
  
  Note: Getting the branch does most likely not work when called in the build pipeline, because Jenkins, GitLab,
  Travis etc. checkout a specific commit by its SHA1, which leaves the repository in a detached head mode and thus 
  returns HEAD instead of the branch. In this case the environment variable provided by the build runner should be used 
  instead.
  
  If **Subversion** is your VCS and your reposiory follows the SVN convention with `trunk`, `branches`, and `tags` 
  directories, you can get the commit info via
  
  ```bash
 echo `svn info --show-item url | egrep -o '/(branches|tags)/[^/]+|trunk' | egrep -o '[^/]+$'`:`LANG=C svn info --show-item last-changed-date | date -f - +"%s%3N"`
```
  
- `teamscale-commit-manifest-jar` As an alternative to `teamscale-commit` the agent accepts values supplied via 
  `Branch` and  `Timestamp` entries in the given jar/war's `META-INF/MANIFEST.MF` file. (For details see path format 
  section above)
- `teamscale-git-properties-jar` As an alternative to `teamscale-commit` the agent accepts values supplied via 
  a `git.properties` file generated with [the corresponding Maven or Gradle plugin][git-properties-spring] and stored in a jar/war/ear/...
- `teamscale-message` (optional): the commit message shown within Teamscale for the coverage upload (Default is "Agent 
  coverage upload").
- `config-file` (optional): a file which contains one or more of the previously named options as `key=value` entries 
  which are separated by line breaks. The file may also contain comments starting with `#`. (For details see path format 
  section above)
- `validate-ssl` (optional): by default the agent will accept any SSL certificate. This enables a fast setup of the agent
  even in the face of broken or self-signed certificates. If you need to validate certificates, set this option to `true`.
  You might need to make your self-signed certificates available to the agent via a keystore. See
  [the Teamscale userguide's section on that topic][ts-userguide] for how to do that.
- `azure-url`: a HTTPS URL to an azure file storage. Must be in the following format: 
  https://\<account\>.file.core.windows.net/\<share\>/(\<path\>)</pre>. The \<path\> is optional; note, that in the case 
  that the given
  path does not yet exists at the given share, it will be created.
- `azure-key`: the access key to the azure file storage. This key is bound to the account, not the share.
- `http-server-port`: the port at which the agent should start an HTTP server that listens for commands.
    The agent's REST API has the following endpoints:
    - `[GET] /partition` Returns the name of the currently configured partition name.
    - `[POST] /partition/{partitionName}` Sets the name of the partition name that should be used for all followup 
      report dumps (see `teamscale-partition`). For reports that are not directly sent to Teamscale the generated report 
      will contain the partition name as session ID.
    - `[POST] /dump` Instructs the agent to dump the collected coverage.
    - `[POST] /reset` Instructs the agent to reset the collected coverage. This will discard all coverage collected in 
      the current JVM session.

## Options for testwise mode

The testwise coverage mode allows to record coverage per test, which is needed for test impact analysis. This means that
you can distinguish later, which test did produce which coverage. To enable this the `mode` option must be set to 
`testwise`.

Tests are identified by the `uniformPath`, which is a file system like path that is used to uniquely identify a test 
within Teamscale and should be chosen accordingly. It is furthermore used to make the set of tests hierarchically 
navigable within Teamscale.

In the testwise coverage mode the agent only produces an exec file that needs to be converted and augmented with more 
data from the test system. See TEST_IMPACT_ANALYSIS.md for more details.

There are two basic scenarios to distinguish between.

#### 1. The system under test is restarted for every test case

To record coverage in this setting an environment variable must be set to the test's uniform path before starting the 
system under test. New coverage is always appended to the existing coverage file, so the test system is responsible for 
cleaning the output directory before starting a new test run.

- `test-env` (required): the name of an environment variable that holds the name of the test's uniform path

#### 2. The system under test is started once

The test system (the application executing the test specification) can inform the agent of when a test started and 
finished via a REST API. The corresponding server listens at the specified port.

- `http-server-port` (required): the port at which the agent should start an HTTP server that listens for test events 
  (Recommended port is 8123)
  
The agent's REST API has the following endpoints:
- `[GET] /test` Returns the testPath of the current test. The result will be empty when the test already finished or was 
  not started yet.
- `[POST] /test/start/{testPath}` Signals to the agent that the test with the given testPath is about to start.
- `[POST] /test/end/{testPath}` Signals to the agent that the test with the given testPath has just finished.
  The body of the request may optionally contain the test execution result in json format:
```json
{
 "result": "ERROR",
 "message": "<stacktrace>|<ignore reason>"
}
```

`result` can be one of:
- `PASSED` Test execution was successful. 
- `IGNORED` The test is currently marked as "do not execute" (e.g. JUnit @Ignore or @Disabled).
- `SKIPPED` Caused by a failing assumption.
- `FAILURE` Caused by a failing assertion.
- `ERROR` Caused by an error during test execution (e.g. exception thrown).

(`uniformPath` and `durationMillis` is set automatically)
  
The `testPath` parameter is a hierarchically structured identifier of the test and must be url encoded.
E.g. `com/example/MyTest/testSomething` -> `http://localhost:8123/test/start/com%2Fexample%2FMyTest%2FtestSomething`.

## Additional steps for WebSphere

Register the agent in WebSphere's `startServer.bat` or `startServer.sh`.
Please also apply this additional JVM parameter:

    -Xshareclasses:none

This option disables a WebSphere internal class cache that causes problems with the profiler.

Please set the agent's `includes` parameter so that the WebSphere code is not being profiled.
This ensures that the performance of your application does not degrade.

Also consider to use the `config-file` option as WebSphere 17 and probably other versions silently strip any option 
parameters exceeding 500 characters without any error message, which can lead to very subtle bugs when running the 
profiler.

## Additional steps for JBoss

Register the agent in the `JAVA_OPTS` environment variable in the `run.conf` file inside the JBoss
installation directory.

Please set the agent's `includes` parameter so that the JBoss code is not being profiled.
This ensures that the performance of your application does not degrade.

## Additional steps for Wildfly

Register the agent in the `JAVA_OPTS` environment variable in the `standalone.conf` or `domain.conf`
file inside the Wildfly installation directory - depending on which "mode" is used; probably standalone.

Please set the agent's `includes` parameter so that the Wildfly code is not being profiled.
This ensures that the performance of your application does not degrade.

## Additional steps for Tomcat/TomEE

Register the agent in the `CATALINA_OPTS` environment variable inside the `bin/setenv.sh` or `bin/setenv.bat`
script in the Tomcat installation directory. Create this file if it does not yet exist.

Please set the agent's `includes` parameter so that the Tomcat code is not being profiled.
This ensures that the performance of your application does not degrade.

## Additional steps for Glassfish

You have two options to register the JVM option:

1. Register the agent [via the `asadmin` tool][glassfish-asadmin].
2. Register the agent by [manually editing `domain.xml`][glassfish-domainxml] and adding a `jvm-options` element.

When using the `asadmin` tool, some characters need to be escaped with a backslash, see [this StackOverflow answer][glassfish-escaping].

Afterwards, restart Glassfish. Please verify the setup with `asadmin`'s `list-jvm-options` command.

## Additional steps for Jetty

Register the agent by setting a `JAVA_OPTIONS` variable such that the Jetty process can see it.

## Additional steps for Java Web Start

Please ask CQSE for special tooling that is available to instrument Java Web Start processes.


## Store Commit in Jar file

If you are using Git, you can use either a Maven or Gradle plugin to store the commit
in any Jar/War/Ear/... file and tell the agent to read it via `teamscale-git-properties-jar`.

Alternatively, it is also convenient to use the MANIFEST entries via `teamscale-commit-manifest-jar` to link artifacts to commits, 
especially when tests are executed independently from the build. The following assumes that we are using a Git 
repository.

### Maven

To configure this for the maven build add the following to your top level `pom.xml`.

```xml
<plugin>
    <groupId>org.apache.maven.plugins</groupId>
    <artifactId>maven-war-plugin</artifactId> <!-- Works also for the maven-jar-plugin -->
    ...
    <configuration>
         ...
        <resourceEncoding>UTF-8</resourceEncoding>
        <archive>
            <manifest>
                <addDefaultImplementationEntries>true</addDefaultImplementationEntries>
                <addDefaultSpecificationEntries>true</addDefaultSpecificationEntries>
            </manifest>
            <manifestEntries>
                <Branch>${branch}</Branch>
                <Timestamp>${timestamp}</Timestamp>
            </manifestEntries>
        </archive>
    </configuration>
</plugin>
```

When executing maven pass in the branch and timestamp to Maven:
```sh
mvn ... -Dbranch=$BRANCH_NAME -Dtimestamp=$(git --no-pager log -n1 --format="%ct000")
```

### Gradle

```groovy
plugins {
	id 'org.ajoberstar.grgit' version '2.3.0'
}

jar {
	manifest {
		attributes 'Branch': System.getProperty("branch")
		attributes 'Timestamp': grgit.log {
			maxCommits = 1
		}.first().dateTime.toInstant().toEpochMilli()
	}
}
```

```sh
./gradlew jar -Dbranch=master
```

## `ignore-duplicates`

The underlying JaCoCo coverage instrumentation tooling relies on fully qualified class names
to uniquely identify classes. However, in practice, applications are often deployed with
multiple versions of the same class. This can happen, e.g. if you use the same library
in different versions in sub-projects of your code.

At runtime, it is not deterministic, which of these versions will be loaded by the class loader.
Thus, when trying to convert the recorded coverage back to covered source code lines,
JaCoCo cannot determine which of the two versions was actually profiled.

By default, the agent is configured to only log a warning in these cases and simply pick one
of the versions at random. Thus, the reported coverage for such files may not be accurate
and may even be totally unusable.
It is thus desirable to fix these warnings by ensuring that only one version of each class
is deployed with your application. This has to be fixed in your build process.

Please refer to [this StackOverflow post][so-duplicates] and the [JaCoCo FAQ][jacoco-faq] for more
information.

# Docker

The agent is available as a Docker image if you would like to profile an application that is running inside a
Docker image.

You'll need this image in addition to your application's image:

- Teamscale JaCoCo agent: [cqse/teamscale-jacoco-agent](https://hub.docker.com/r/cqse/teamscale-jacoco-agent/)

The agent image has the same versioning scheme as the agent itself: `AGENTVERSION-jacoco-JACOCOVERSION`.
There is no `latest` tag.

## Prepare your application

Make sure that your Java process is the root process in the Docker image (PID 1). Otherwise, it will not receive
the SIGTERM signal when the Docker image is stopped and JaCoCo will not dump its coverage (i.e. coverage is lost).
You can do this by either using `ENTRYPOINT ["java", ...]`, `CMD exec java ...` or `CMD ["java", ...]` to start
your application. For more information see [this StackOverflow answer][so-java-exec-answer].

Next, make sure your Java process can somehow pick up the Java agent VM parameters, e.g.
via `JAVA_TOOL_OPTIONS`. If your docker images starts the Java process directly, this should
work out of the box. If you are using an application container (e.g. Tomcat), you'll have
to check how to pass these options to your application's VM.

## Compose the images

Here's an example Docker Compose file that instruments an application:

	services:
	  app:
		build: ./app
		environment:
		  JAVA_TOOL_OPTIONS: -javaagent:/agent/agent.jar=AGENTOPTIONS
		expose:
		  - '9876'
		volumes_from:
		  - service:agent:ro
	  agent:
		image: cqse/teamscale-jacoco-agent:5.0.0-jacoco-0.7.9
	version: '2.0'

This configures your application and the agent image:

- your application mounts the volumes from the agent image, which contains the profiler binaries
- your application enables the profiler via `JAVA_TOOL_OPTIONS`. `AGENTOPTIONS` are the agent options as
  discussed in this guide's section on the agent above

# One-time conversion of .exec files to .xml

This tool is also useful in case you are using the plain JaCoCo agent.

Converting `.exec` files produced by raw JaCoCo to XML can be cumbersome. You can run the `bin/convert`
tool to perform this conversion for you. Run `bin/convert --help` to
see all available command line options.

This is especially useful since this conversion does allow for duplicate class files by default, which
the raw JaCoCo conversion will not allow.

__The caveats listed in the above `ignore-duplicates` section still apply!__

# Troubleshooting

## My application fails to start after registering the agent

Most likely, you provided invalid parameters to the agent. Please check the agent's directory for a log file.
If that does not exist, please check stdout of your application. If the agent can't write its log file, it
will report the errors on stdout.

## Produced coverage files are huge

You're probably profiling and analyzing more code than necessary (e.g. third-party libraries etc). Make sure to
set restrictive include/exclude patterns via the agent's options (see above).

Enable debug logging to see what is being filtered out and fine-tune these patterns.

## I do not have access to the class files

In that case simply _don't_ specify a `class-dir` option.

## Error: "Can't add different class with same name"

This is a restriction of JaCoCo. See the above section about `ignore-duplicates`.
To fix this error, it is best to resolve the underlying problem (two classes with the same fully qualified name
but different code). If this is not possible or not desirable, you can set `ignore-duplicates=true` in the
agent options to turn this error into a warning. Be advised that coverage for all classes that produce this
error/warning in the log may have inaccurate coverage values reported.

Please refer to [this StackOverflow post][so-duplicates] and the [JaCoCo FAQ][jacoco-faq] for more
information.

## How to change the log level

Set an appropriate logback logging configuration XML. See the agent options description above for how to do this.

## How to see which files/folders are filtered due to the `includes` and `excludes` parameters

Enable debug logging in the logging config. Warning: this may create a lot of log entries!


[so-java-exec-answer]: https://stackoverflow.com/questions/31836498/sigterm-not-received-by-java-process-using-docker-stop-and-the-official-java-i#31840306
[so-duplicates]: https://stackoverflow.com/questions/11673356/jacoco-cant-add-different-class-with-same-name-org-hamcrest-basedescription
[jacoco-faq]: https://www.jacoco.org/jacoco/trunk/doc/faq.html
[jacoco-doc]: https://www.jacoco.org/jacoco/trunk/doc
[logback]: https://logback.qos.ch/manual/index.html
[glassfish-asadmin]: https://docs.oracle.com/cd/E19798-01/821-1751/gepzd/index.html
[glassfish-domainxml]: https://docs.oracle.com/cd/E19798-01/821-1753/abhar/index.html
[glassfish-escaping]: https://stackoverflow.com/questions/24699202/how-to-add-a-jvm-option-to-glassfish-4-0
[git-properties-spring]: https://docs.spring.io/spring-boot/docs/current/reference/html/howto-build.html#howto-git-info
[ts-userguide]: https://www.cqse.eu/download/teamscale/userguide.pdf<|MERGE_RESOLUTION|>--- conflicted
+++ resolved
@@ -3,22 +3,12 @@
 This program provides a Java agent that can regularly dump coverage from a running application.
 The JaCoCo coverage tool is used underneath.
 
-<<<<<<< HEAD
-=======
 ## Requirements
 
 The agent might need additional memory whenever a coverage report is created. If your JVM is
 configured to only use very little memory, you might have to increase this limit in order for
 the agent to function properly. How much memory is needed depends on how much code is being
 analyzed and thus on how you configure the agent.
-
-## Installing
-
-Unzip this zip file into any folder.
->>>>>>> 5c073b8b
-When used as a Java agent for your Java application, coverage is dumped to the file system, via
-HTTP file uploads or directly to Teamscale in regular intervals while the application is running.
-Coverage is also dumped when the application is shut down.
 
 ## Installing
 
