--- conflicted
+++ resolved
@@ -23,14 +23,9 @@
 
 - `out` (required): the path to a writable directory where the generated coverage XML files will be stored. (For details see path format)
 - `class-dir` (required): the path under which all class files of the profiled application are stored. May be
-<<<<<<< HEAD
   a directory or a Jar/War/Ear/... file. Separate multiple paths with a semicolon. (For details see path format)
-- `interval`: the interval in minutes between dumps of the current coverage to an XML file.
-=======
-  a directory or a Jar/War/Ear/... file. Separate multiple paths with a semicolon.
 - `interval`: the interval in minutes between dumps of the current coverage to an XML file (Default is 60). If set to 
   0 coverage is only dumped at JVM shutdown.
->>>>>>> d5229df9
 - `includes` (recommended): include patterns for classes. Separate multiple patterns with a semicolon.
   This may speed up the profiled application and reduce the size of the output XML.
   These patterns are matched against
