--- conflicted
+++ resolved
@@ -58,17 +58,8 @@
 - `teamscale-commit`: the commit (Format: `branch:timestamp`) which has been used to build the system under test.
   Teamscale uses this to map the coverage to the corresponding source code. Thus, this must be the exact code commit 
   from the VCS that was deployed. For an alternative see `teamscale-commit-manifest-jar`.
-<<<<<<< HEAD
-- `azure-url`: a HTTPS URL to an azure file storage. Must be in the following format: 
-  https://\<account\>.file.core.windows.net/\<share\>/(\<path\>)</pre>. The \<path\> is optional; note, that in the case that the given
-  path does not yet exists at the given share, it will be created.
-- `azure-key`: the access key to the azure file storage. This key is bound to the account, not the share.
-
-  You can get the commit info from your VCS e.g. for Git via 
-=======
-  
+
   If **Git** is your VCS, you can get the commit info via
->>>>>>> cc646178
   
 ```bash
 echo `git rev-parse --abbrev-ref HEAD`:`git --no-pager log -n1 --format="%ct000"`
@@ -96,6 +87,10 @@
   more data might be required by the REST endpoints see `Test impact mode` below for details.
 - `config-file` (optional): a file which contains one or more of the previously named options as `key=value` entries 
   which are separated by line breaks. The file may also contain comments starting with `#`. (For details see path format)
+- `azure-url`: a HTTPS URL to an azure file storage. Must be in the following format: 
+  https://\<account\>.file.core.windows.net/\<share\>/(\<path\>)</pre>. The \<path\> is optional; note, that in the case that the given
+  path does not yet exists at the given share, it will be created.
+- `azure-key`: the access key to the azure file storage. This key is bound to the account, not the share.
 
 You can pass additional options directly to the original JaCoCo agent by prefixing them with `jacoco-`, e.g.
 `jacoco-sessionid=session1` will set the session ID of the profiling session. See the "Agent" section of the JaCoCo documentation
