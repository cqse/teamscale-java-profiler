# Teamscale JaCoCo Agent

This program provides a Java agent that can regularly dump coverage from a running application.
The JaCoCo coverage tool is used underneath.

## Installing

Unzip this zip file into any folder.
When used as a Java agent for your Java application, coverage is dumped to the file system, via
HTTP file uploads or directly to Teamscale in regular intervals while the application is running.
Coverage is also transferred when the application is shut down.

Configure the agent on your application's JVM:

    -javaagent:AGENTJAR=OPTIONS

Where

- `AGENTJAR` is the path to the Jar file of the Teamscale JaCoCo agent (inside the `lib` folder of this zip)
- `OPTIONS` are one or more comma-separated options for the agent in the format `key1=value1,key2=value2` and so on.

The following options are available:

### General options

- `out` (required): the path to a writable directory where the generated coverage XML files will be stored. (For details 
  see path format section below)
- `includes` (recommended): include patterns for classes. Separate multiple patterns with a semicolon.
  This may speed up the profiled application and reduce the size of the output XML.
  These patterns are matched against
  the Java class names. E.g. to match all classes in package `com.yourcompany` and `com.yourotherpackage` and all their
  subpackages you can use `*com.yourcompany.*;*com.yourotherpackage.*` (the initial star before each package name is a
  precaution in case your classes are nested inside e.g. a `src` folder, which might be interpreted as a part
  of the package name. We recommend always using this form).
  Make sure to include **all** relevant application code
  but no external libraries. For further details, please see the [JaCoCo documentation][jacoco-doc] in the "Agent" 
  section.
- `excludes` (optional): exclude patterns for classes. Same syntax as the `includes` parameter.
  For further details, please see the [JaCoCo documentation][jacoco-doc] in the "Agent" section.
- `config-file` (optional): a file which contains one or more of the previously named options as `key=value` entries 
  which are separated by line breaks. The file may also contain comments starting with `#`. (For details see path format 
  section below)
- `logging-config`: path to a [logback][logback] configuration XML file (other configuration formats are not supported 
  at the moment).
  Use this to change the logging behaviour of the agent. Some sample configurations are provided with the agent in the
  `logging` folder, e.g. to enable debug logging or log directly to the console. (For details see path format section 
  below)
- `mode`: which coverage collection mode to use. Can be either `normal` or `testwise` (Default is `normal`)
  
You can pass additional options directly to the original JaCoCo agent by prefixing them with `jacoco-`, e.g.
`jacoco-sessionid=session1` will set the session ID of the profiling session. See the "Agent" section of the JaCoCo 
documentation for a list of all available options.

__The `-javaagent` option MUST be specified BEFORE the `-jar` option!__

__Please check the produced log file for errors and warnings before using the agent in any productive setting.__

The log file is written to the agent's directory in the subdirectory `logs` by default.

#### Path format

All paths supplied to the agent can be absolute or relative to the working directory. Furthermore paths may contain ant 
patterns with `*`, `**` and `?`.

### Options for normal mode

- `class-dir` (required): the path under which all class files of the profiled application are stored. May be
  a directory or a Jar/War/Ear/... file. Separate multiple paths with a semicolon. (For details see path format section 
  above)
- `interval`: the interval in minutes between dumps of the current coverage to an XML file (Default is 60). If set to 
  0 coverage is only dumped at JVM shutdown.
- `dump-on-exit`: whether a coverage report should be written on JVM shutdown (Default is true).
- `ignore-duplicates`: forces JaCoCo to ignore duplicate class files. This is the default to make the initial
  setup of the tool as easy as possible. However, this should be disabled for productive use if possible.
  See the special section on `ignore-duplicates` below.
- `upload-url`: an HTTP(S) URL to which to upload generated XML files. The XML files will be zipped before the upload.
  Note that you still need to specify an `out` directory where failed uploads are stored.
- `upload-metadata`: paths to files that should also be included in uploaded zips. Separate multiple paths with a 
  semicolon.
  You can use this to include useful meta data about the deployed application with the coverage, e.g. its version number.
- `teamscale-server-url`: the HTTP(S) URL of the teamscale instance to which coverage should be uploaded.
- `teamscale-project`: the project ID within Teamscale to which the coverage belongs.
- `teamscale-user`: the username used to authenticate against Teamscale. The user account must have the 
  "Perform External Uploads" permission on the given project.
- `teamscale-access-token`: the access token of the user.
- `teamscale-partition`: the partition within Teamscale to upload coverage to. A partition can be an arbitrary string 
  which can be used to encode e.g. the test environment or the tester. These can be individually toggled on or off in 
  Teamscale's UI.
- `teamscale-commit`: the commit (Format: `branch:timestamp`) which has been used to build the system under test.
  Teamscale uses this to map the coverage to the corresponding source code. Thus, this must be the exact code commit 
  from the VCS that was deployed. For an alternative see `teamscale-commit-manifest-jar`.

  If **Git** is your VCS, you can get the commit info via
  
```bash
echo `git rev-parse --abbrev-ref HEAD`:`git --no-pager log -n1 --format="%ct000"`
```
  
  Note: Getting the branch does most likely not work when called in the build pipeline, because Jenkins, GitLab,
  Travis etc. checkout a specific commit by its SHA1, which leaves the repository in a detached head mode and thus 
  returns HEAD instead of the branch. In this case the environment variable provided by the build runner should be used 
  instead.
  
  If **Subversion** is your VCS and your reposiory follows the SVN convention with `trunk`, `branches`, and `tags` 
  directories, you can get the commit info via
  
  ```bash
 echo `svn info --show-item url | egrep -o '/(branches|tags)/[^/]+|trunk' | egrep -o '[^/]+$'`:`LANG=C svn info --show-item last-changed-date | date -f - +"%s%3N"`
```
  
- `teamscale-commit-manifest-jar` As an alternative to `teamscale-commit` the agent accepts values supplied via 
  `Branch` and  `Timestamp` entries in the given jar/war's `META-INF/MANIFEST.MF` file. (For details see path format 
  section above)
- `teamscale-message` (optional): the commit message shown within Teamscale for the coverage upload (Default is "Agent 
  coverage upload").
- `config-file` (optional): a file which contains one or more of the previously named options as `key=value` entries 
<<<<<<< HEAD
  which are separated by line breaks. The file may also contain comments starting with `#`. (For details see path format section above)
- `validate-ssl` (optional): by default the agent will accept any SSL certificate. This enables a fast setup of the agent
  even in the face of broken or self-signed certificates. If you need to validate certificates, set this option to `true`.
  You might need to make your self-signed certificates available to the agent via a keystore. See
  [the Teamscale userguide's section on that topic][ts-userguide] for how to do that.
=======
  which are separated by line breaks. The file may also contain comments starting with `#`. (For details see path format 
  section above)
>>>>>>> 03689b87
- `azure-url`: a HTTPS URL to an azure file storage. Must be in the following format: 
  https://\<account\>.file.core.windows.net/\<share\>/(\<path\>)</pre>. The \<path\> is optional; note, that in the case 
  that the given
  path does not yet exists at the given share, it will be created.
- `azure-key`: the access key to the azure file storage. This key is bound to the account, not the share.
- `http-server-port`: the port at which the agent should start an HTTP server that listens for commands.
    The agent's REST API has the following endpoints:
    - `[GET] /partition` Returns the name of the currently configured partition name.
    - `[POST] /partition/{partitionName}` Sets the name of the partition name that should be used for all followup 
      report dumps (see `teamscale-partition`). For reports that are not directly sent to Teamscale the generated report 
      will contain the partition name as session ID.
    - `[POST] /dump` Instructs the agent to dump the collected coverage.
    - `[POST] /reset` Instructs the agent to reset the collected coverage. This will discard all coverage collected in 
      the current JVM session.

## Options for testwise mode

The testwise coverage mode allows to record coverage per test, which is needed for test impact analysis. This means that
you can distinguish later, which test did produce which coverage. To enable this the `mode` option must be set to 
`testwise`.

Tests are identified by the `uniformPath`, which is a file system like path that is used to uniquely identify a test 
within Teamscale and should be chosen accordingly. It is furthermore used to make the set of tests hierarchically 
navigable within Teamscale.

In the testwise coverage mode the agent only produces an exec file that needs to be converted and augmented with more 
data from the test system. See TEST_IMPACT_ANALYSIS.md for more details.

There are two basic scenarios to distinguish between.

#### 1. The system under test is restarted for every test case

To record coverage in this setting an environment variable must be set to the test's uniform path before starting the 
system under test. New coverage is always appended to the existing coverage file, so the test system is responsible for 
cleaning the output directory before starting a new test run.

- `test-env` (required): the name of an environment variable that holds the name of the test's uniform path

#### 2. The system under test is started once

The test system (the application executing the test specification) can inform the agent of when a test started and 
finished via a REST API. The corresponding server listens at the specified port.

- `http-server-port` (required): the port at which the agent should start an HTTP server that listens for test events 
  (Recommended port is 8123)
  
The agent's REST API has the following endpoints:
- `[GET] /test` Returns the testPath of the current test. The result will be empty when the test already finished or was 
  not started yet.
- `[POST] /test/start/{testPath}` Signals to the agent that the test with the given testPath is about to start.
- `[POST] /test/end/{testPath}` Signals to the agent that the test with the given testPath has just finished.
  The body of the request may optionally contain the test execution result in json format:
```json
{
 "result": "ERROR",
 "message": "<stacktrace>|<ignore reason>"
}
```

`result` can be one of:
- `PASSED` Test execution was successful. 
- `IGNORED` The test is currently marked as "do not execute" (e.g. JUnit @Ignore or @Disabled).
- `SKIPPED` Caused by a failing assumption.
- `FAILURE` Caused by a failing assertion.
- `ERROR` Caused by an error during test execution (e.g. exception thrown).

(`uniformPath` and `durationMillis` is set automatically)
  
The `testPath` parameter is a hierarchically structured identifier of the test and must be url encoded.
E.g. `com/example/MyTest/testSomething` -> `http://localhost:8123/test/start/com%2Fexample%2FMyTest%2FtestSomething`.

## Additional steps for WebSphere

Register the agent in WebSphere's `startServer.bat` or `startServer.sh`.
Please also apply this additional JVM parameter:

    -Xshareclasses:none

This option disables a WebSphere internal class cache that causes problems with the profiler.

Please set the agent's `includes` parameter so that the WebSphere code is not being profiled.
This ensures that the performance of your application does not degrade.

Also consider to use the `config-file` option as WebSphere 17 and probably other versions silently strip any option 
parameters exceeding 500 characters without any error message, which can lead to very subtle bugs when running the 
profiler.

## Additional steps for JBoss

Register the agent in the `JAVA_OPTS` environment variable in the `run.conf` file inside the JBoss
installation directory.

Please set the agent's `includes` parameter so that the JBoss code is not being profiled.
This ensures that the performance of your application does not degrade.

## Additional steps for Wildfly

Register the agent in the `JAVA_OPTS` environment variable in the `standalone.conf` or `domain.conf`
file inside the Wildfly installation directory - depending on which "mode" is used; probably standalone.

Please set the agent's `includes` parameter so that the Wildfly code is not being profiled.
This ensures that the performance of your application does not degrade.

## Additional steps for Tomcat/TomEE

Register the agent in the `CATALINA_OPTS` environment variable inside the `bin/setenv.sh` or `bin/setenv.bat`
script in the Tomcat installation directory. Create this file if it does not yet exist.

Please set the agent's `includes` parameter so that the Tomcat code is not being profiled.
This ensures that the performance of your application does not degrade.

## Additional steps for Glassfish

You have two options to register the JVM option:

1. Register the agent [via the `asadmin` tool][glassfish-asadmin].
2. Register the agent by [manually editing `domain.xml`][glassfish-domainxml] and adding a `jvm-options` element.

When using the `asadmin` tool, some characters need to be escaped with a backslash, see [this StackOverflow answer][glassfish-escaping].

Afterwards, restart Glassfish. Please verify the setup with `asadmin`'s `list-jvm-options` command.

## Additional steps for Java Web Start

Please ask CQSE for special tooling that is available to instrument Java Web Start processes.

## Store Commit in Manifest

As it is very convenient to use the MANIFEST entries via `teamscale-commit-manifest-jar` to link artifacts to commits, 
especially when tests are executed independently from the build. The following assumes that we are using a Git 
repository.

### Maven

To configure this for the maven build add the following to your top level `pom.xml`.

```xml
<plugin>
    <groupId>org.apache.maven.plugins</groupId>
    <artifactId>maven-war-plugin</artifactId> <!-- Works also for the maven-jar-plugin -->
    ...
    <configuration>
         ...
        <resourceEncoding>UTF-8</resourceEncoding>
        <archive>
            <manifest>
                <addDefaultImplementationEntries>true</addDefaultImplementationEntries>
                <addDefaultSpecificationEntries>true</addDefaultSpecificationEntries>
            </manifest>
            <manifestEntries>
                <Branch>${branch}</Branch>
                <Timestamp>${timestamp}</Timestamp>
            </manifestEntries>
        </archive>
    </configuration>
</plugin>
```

When executing maven pass in the branch and timestamp to Maven:
```sh
mvn ... -Dbranch=$BRANCH_NAME -Dtimestamp=$(git --no-pager log -n1 --format="%ct000")
```

### Gradle

```groovy
plugins {
	id 'org.ajoberstar.grgit' version '2.3.0'
}

jar {
	manifest {
		attributes 'Branch': System.getProperty("branch")
		attributes 'Timestamp': grgit.log {
			maxCommits = 1
		}.first().dateTime.toInstant().toEpochMilli()
	}
}
```

```sh
./gradlew jar -Dbranch=master
```

## `ignore-duplicates`

The underlying JaCoCo coverage instrumentation tooling relies on fully qualified class names
to uniquely identify classes. However, in practice, applications are often deployed with
multiple versions of the same class. This can happen, e.g. if you use the same library
in different versions in sub-projects of your code.

At runtime, it is not deterministic, which of these versions will be loaded by the class loader.
Thus, when trying to convert the recorded coverage back to covered source code lines,
JaCoCo cannot determine which of the two versions was actually profiled.

By default, the agent is configured to only log a warning in these cases and simply pick one
of the versions at random. Thus, the reported coverage for such files may not be accurate
and may even be totally unusable.
It is thus desirable to fix these warnings by ensuring that only one version of each class
is deployed with your application. This has to be fixed in your build process.

Please refer to [this StackOverflow post][so-duplicates] and the [JaCoCo FAQ][jacoco-faq] for more
information.

# Docker

The agent is available as a Docker image if you would like to profile an application that is running inside a
Docker image.

You'll need this image in addition to your application's image:

- Teamscale JaCoCo agent: [cqse/teamscale-jacoco-agent](https://hub.docker.com/r/cqse/teamscale-jacoco-agent/)

The agent image has the same versioning scheme as the agent itself: `AGENTVERSION-jacoco-JACOCOVERSION`.
There is no `latest` tag.

## Prepare your application

Make sure that your Java process is the root process in the Docker image (PID 1). Otherwise, it will not receive
the SIGTERM signal when the Docker image is stopped and JaCoCo will not dump its coverage (i.e. coverage is lost).
You can do this by either using `ENTRYPOINT ["java", ...]`, `CMD exec java ...` or `CMD ["java", ...]` to start
your application. For more information see [this StackOverflow answer][so-java-exec-answer].

Next, make sure your Java process can somehow pick up the Java agent VM parameters, e.g.
via `JAVA_TOOL_OPTIONS`. If your docker images starts the Java process directly, this should
work out of the box. If you are using an application container (e.g. Tomcat), you'll have
to check how to pass these options to your application's VM.

## Compose the images

Here's an example Docker Compose file that instruments an application:

	services:
	  app:
		build: ./app
		environment:
		  JAVA_TOOL_OPTIONS: -javaagent:/agent/agent.jar=AGENTOPTIONS
		expose:
		  - '9876'
		volumes_from:
		  - service:agent:ro
	  agent:
		image: cqse/teamscale-jacoco-agent:5.0.0-jacoco-0.7.9
	version: '2.0'

This configures your application and the agent image:

- your application mounts the volumes from the agent image, which contains the profiler binaries
- your application enables the profiler via `JAVA_TOOL_OPTIONS`. `AGENTOPTIONS` are the agent options as
  discussed in this guide's section on the agent above

# One-time conversion of .exec files to .xml

This tool is also useful in case you are using the plain JaCoCo agent.

Converting `.exec` files produced by raw JaCoCo to XML can be cumbersome. You can run the `bin/convert`
tool to perform this conversion for you. Run `bin/convert --help` to
see all available command line options.

This is especially useful since this conversion does allow for duplicate class files by default, which
the raw JaCoCo conversion will not allow.

__The caveats listed in the above `ignore-duplicates` section still apply!__

# Troubleshooting

## My application fails to start after registering the agent

Most likely, you provided invalid parameters to the agent. Please check the agent's directory for a log file.
If that does not exist, please check stdout of your application. If the agent can't write its log file, it
will report the errors on stdout.

## Produced coverage files are huge

You're probably profiling and analyzing more code than necessary (e.g. third-party libraries etc). Make sure to
set restrictive include/exclude patterns via the agent's options (see above).

Enable debug logging to see what is being filtered out and fine-tune these patterns.

## I do not have access to the class files

In case the class files of the application are not locally available (e.g. loaded with custom class loader, ...)
you can set the `jacoco-classdumpdir` option to dump the classes to any temporary directory and instruct the
agent to read them from there with the `class-dir` option.

## Error: "Can't add different class with same name"

This is a restriction of JaCoCo. See the above section about `ignore-duplicates`.
To fix this error, it is best to resolve the underlying problem (two classes with the same fully qualified name
but different code). If this is not possible or not desirable, you can set `ignore-duplicates=true` in the
agent options to turn this error into a warning. Be advised that coverage for all classes that produce this
error/warning in the log may have inaccurate coverage values reported.

Please refer to [this StackOverflow post][so-duplicates] and the [JaCoCo FAQ][jacoco-faq] for more
information.

## How to change the log level

Set an appropriate logback logging configuration XML. See the agent options description above for how to do this.

## How to see which files/folders are filtered due to the `includes` and `excludes` parameters

Enable debug logging in the logging config. Warning: this may create a lot of log entries!


[so-java-exec-answer]: https://stackoverflow.com/questions/31836498/sigterm-not-received-by-java-process-using-docker-stop-and-the-official-java-i#31840306
[so-duplicates]: https://stackoverflow.com/questions/11673356/jacoco-cant-add-different-class-with-same-name-org-hamcrest-basedescription
[jacoco-faq]: https://www.jacoco.org/jacoco/trunk/doc/faq.html
[jacoco-doc]: https://www.jacoco.org/jacoco/trunk/doc
[logback]: https://logback.qos.ch/manual/index.html
<<<<<<< HEAD
[ts-userguide]: https://www.cqse.eu/download/teamscale/userguide.pdf
=======
[glassfish-asadmin]: https://docs.oracle.com/cd/E19798-01/821-1751/gepzd/index.html
[glassfish-domainxml]: https://docs.oracle.com/cd/E19798-01/821-1753/abhar/index.html
[glassfish-escaping]: https://stackoverflow.com/questions/24699202/how-to-add-a-jvm-option-to-glassfish-4-0
>>>>>>> 03689b87
<|MERGE_RESOLUTION|>--- conflicted
+++ resolved
@@ -114,16 +114,12 @@
 - `teamscale-message` (optional): the commit message shown within Teamscale for the coverage upload (Default is "Agent 
   coverage upload").
 - `config-file` (optional): a file which contains one or more of the previously named options as `key=value` entries 
-<<<<<<< HEAD
-  which are separated by line breaks. The file may also contain comments starting with `#`. (For details see path format section above)
+  which are separated by line breaks. The file may also contain comments starting with `#`. (For details see path format 
+  section above)
 - `validate-ssl` (optional): by default the agent will accept any SSL certificate. This enables a fast setup of the agent
   even in the face of broken or self-signed certificates. If you need to validate certificates, set this option to `true`.
   You might need to make your self-signed certificates available to the agent via a keystore. See
   [the Teamscale userguide's section on that topic][ts-userguide] for how to do that.
-=======
-  which are separated by line breaks. The file may also contain comments starting with `#`. (For details see path format 
-  section above)
->>>>>>> 03689b87
 - `azure-url`: a HTTPS URL to an azure file storage. Must be in the following format: 
   https://\<account\>.file.core.windows.net/\<share\>/(\<path\>)</pre>. The \<path\> is optional; note, that in the case 
   that the given
@@ -434,10 +430,7 @@
 [jacoco-faq]: https://www.jacoco.org/jacoco/trunk/doc/faq.html
 [jacoco-doc]: https://www.jacoco.org/jacoco/trunk/doc
 [logback]: https://logback.qos.ch/manual/index.html
-<<<<<<< HEAD
-[ts-userguide]: https://www.cqse.eu/download/teamscale/userguide.pdf
-=======
 [glassfish-asadmin]: https://docs.oracle.com/cd/E19798-01/821-1751/gepzd/index.html
 [glassfish-domainxml]: https://docs.oracle.com/cd/E19798-01/821-1753/abhar/index.html
 [glassfish-escaping]: https://stackoverflow.com/questions/24699202/how-to-add-a-jvm-option-to-glassfish-4-0
->>>>>>> 03689b87
+[ts-userguide]: https://www.cqse.eu/download/teamscale/userguide.pdf