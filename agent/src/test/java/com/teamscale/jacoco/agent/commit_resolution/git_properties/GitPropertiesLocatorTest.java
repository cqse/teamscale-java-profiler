package com.teamscale.jacoco.agent.commit_resolution.git_properties;

import org.conqat.lib.commons.collections.Pair;
import org.junit.jupiter.api.Test;

import java.io.File;
import java.util.Arrays;
import java.util.List;
import java.util.Properties;
import java.util.jar.JarInputStream;

import static org.assertj.core.api.Assertions.assertThat;
import static org.assertj.core.api.Assertions.assertThatThrownBy;

public class GitPropertiesLocatorTest {

	private static final List<String> TEST_ARCHIVES = Arrays
			.asList("plain-git-properties.jar", "spring-boot-git-properties.jar", "spring-boot-git-properties.war",
					"full-git-properties.jar", "spring-boot-3.jar");

	@Test
	public void testReadingGitPropertiesFromArchive() throws Exception {
		for (String archiveName : TEST_ARCHIVES) {
			JarInputStream jarInputStream = new JarInputStream(getClass().getResourceAsStream(archiveName));
			List<Pair<String, Properties>> commits = GitPropertiesLocatorUtils
					.findGitPropertiesInArchive(jarInputStream, archiveName, true);
			assertThat(commits.size()).isEqualTo(1);
			String rev = GitPropertiesLocatorUtils
<<<<<<< HEAD
					.getCommitInfoFromGitProperties(commits.get(0).getSecond(), "test",
							new File("test.jar")).revision;
			assertThat(rev).isEqualTo("72c7b3f7e6c4802414283cdf7622e6127f3f8976");
=======
					.getGitCommitPropertyValue(commits.get(0).getSecond(), "test",
							new File("test.jar"));
			assertThat(rev).withFailMessage("Wrong commit found in " + archiveName)
					.isEqualTo("72c7b3f7e6c4802414283cdf7622e6127f3f8976");
>>>>>>> 3527a04b
		}
	}

	/**
	 * Checks if extraction of git.properties works for nested jar files.
	 */
	@Test
	public void testReadingGitPropertiesFromNestedArchive() throws Exception {
		File nestedArchiveFile = new File(getClass().getResource("nested-jar.war").toURI());
		List<Pair<String, Properties>> commits = GitPropertiesLocatorUtils.findGitPropertiesInFile(nestedArchiveFile,
				true, true);
		assertThat(commits.size()).isEqualTo(2); // First git.properties in the root war, 2nd in the nested Jar
		String rev = GitPropertiesLocatorUtils
				.getCommitInfoFromGitProperties(commits.get(1).getSecond(),
						"test",
						new File("test.jar")).revision;
		assertThat(rev).isEqualTo("5b3b2d44987be38f930fe57128274e317316423d");
	}

	@Test
	public void testReadingGitPropertiesInJarFileNestedInFolder() throws Exception {
		File folder = new File(getClass().getResource("multiple-git-properties-folder").toURI());
		List<Pair<String, Properties>> commits = GitPropertiesLocatorUtils.findGitPropertiesInFile(folder, false, true);
		assertThat(commits.size()).isEqualTo(2);
		Pair<String, Properties> firstFind = commits.get(0);
		Pair<String, Properties> secondFind = commits.get(1);
		assertThat(firstFind.getFirst()).isEqualTo(
				"multiple-git-properties-folder" + File.separator + "WEB-INF" + File.separator + "classes" +
						File.separator + "git.properties");
		assertThat(secondFind.getFirst()).isEqualTo(
				"multiple-git-properties-folder" + File.separator + "WEB-INF" + File.separator + "lib" +
						File.separator + "demoLib-1.1-SNAPSHOT.jar" + File.separator + "git.properties");
	}

	@Test
	public void testGitPropertiesWithInvalidTimestamp() {
		Properties gitProperties = new Properties();
		gitProperties.put("git.commit.time", "123ab");
		gitProperties.put("git.branch", "master");
		assertThatThrownBy(
				() -> GitPropertiesLocatorUtils.getCommitInfoFromGitProperties(gitProperties, "test",
						new File("test.jar")))
				.isInstanceOf(InvalidGitPropertiesException.class);
	}

	@Test
	public void testReadingTeamscaleTimestampFromProperties() throws InvalidGitPropertiesException {
		Properties properties = new Properties();
		String branchName = "myBranch";
		String timestamp = "42";
		properties.setProperty(GitPropertiesLocatorUtils.GIT_PROPERTIES_TEAMSCALE_TIMESTAMP,
				branchName + ":" + timestamp);
		CommitInfo commitInfo = GitPropertiesLocatorUtils.getCommitInfoFromGitProperties(properties,
				"myEntry", new File("myJarFile"));
		assertThat(commitInfo.commit.timestamp).isEqualTo(timestamp);
		assertThat(commitInfo.commit.branchName).isEqualTo(branchName);
	}

	@Test
	public void testTeamscaleTimestampIsOverwritingCommitBranchAndTime() throws InvalidGitPropertiesException {
		Properties properties = new Properties();
		String teamscaleTimestampBranch = "myBranch1";
		String teamscaleTimestampTime = "42";
		String gitCommitBranch = "myBranch2";
		String gitCommitTime = "2024-05-13T16:42:03+02:00";
		properties.setProperty(GitPropertiesLocatorUtils.GIT_PROPERTIES_TEAMSCALE_TIMESTAMP,
				teamscaleTimestampBranch + ":" + teamscaleTimestampTime);
		properties.setProperty(GitPropertiesLocatorUtils.GIT_PROPERTIES_GIT_BRANCH, gitCommitBranch);
		properties.setProperty(GitPropertiesLocatorUtils.GIT_PROPERTIES_GIT_COMMIT_TIME, gitCommitTime);
		CommitInfo commitInfo = GitPropertiesLocatorUtils.getCommitInfoFromGitProperties(properties,
				"myEntry", new File("myJarFile"));
		assertThat(commitInfo.commit.timestamp).isEqualTo(teamscaleTimestampTime);
		assertThat(commitInfo.commit.branchName).isEqualTo(teamscaleTimestampBranch);
	}

	@Test
	public void testCommitBranchAndTimeIsUsedIfNoTeamscaleTimestampIsGiven() throws InvalidGitPropertiesException {
		Properties properties = new Properties();
		String gitCommitBranch = "myBranch2";
		String gitCommitTime = "2024-05-13T16:42:03+02:00";
		String epochTimestamp = "1715611323000";
		properties.setProperty(GitPropertiesLocatorUtils.GIT_PROPERTIES_GIT_BRANCH, gitCommitBranch);
		properties.setProperty(GitPropertiesLocatorUtils.GIT_PROPERTIES_GIT_COMMIT_TIME, gitCommitTime);
		CommitInfo commitInfo = GitPropertiesLocatorUtils.getCommitInfoFromGitProperties(properties,
				"myEntry", new File("myJarFile"));
		assertThat(commitInfo.commit.timestamp).isEqualTo(epochTimestamp);
		assertThat(commitInfo.commit.branchName).isEqualTo(gitCommitBranch);
	}

	@Test
	public void testTeamscaleTimestampCanContainLocalTime() throws InvalidGitPropertiesException {
		Properties properties = new Properties();
		String branchName = "myBranch";
		String timestamp = "2024-05-13T16:42:03+02:00";
		String epochTimestamp = "1715611323000";
		properties.setProperty(GitPropertiesLocatorUtils.GIT_PROPERTIES_TEAMSCALE_TIMESTAMP,
				branchName + ":" + timestamp);
		CommitInfo commitInfo = GitPropertiesLocatorUtils.getCommitInfoFromGitProperties(properties,
				"myEntry", new File("myJarFile"));
		assertThat(commitInfo.commit.timestamp).isEqualTo(epochTimestamp);
		assertThat(commitInfo.commit.branchName).isEqualTo(branchName);
	}

}<|MERGE_RESOLUTION|>--- conflicted
+++ resolved
@@ -26,16 +26,10 @@
 					.findGitPropertiesInArchive(jarInputStream, archiveName, true);
 			assertThat(commits.size()).isEqualTo(1);
 			String rev = GitPropertiesLocatorUtils
-<<<<<<< HEAD
 					.getCommitInfoFromGitProperties(commits.get(0).getSecond(), "test",
 							new File("test.jar")).revision;
-			assertThat(rev).isEqualTo("72c7b3f7e6c4802414283cdf7622e6127f3f8976");
-=======
-					.getGitCommitPropertyValue(commits.get(0).getSecond(), "test",
-							new File("test.jar"));
 			assertThat(rev).withFailMessage("Wrong commit found in " + archiveName)
 					.isEqualTo("72c7b3f7e6c4802414283cdf7622e6127f3f8976");
->>>>>>> 3527a04b
 		}
 	}
 
