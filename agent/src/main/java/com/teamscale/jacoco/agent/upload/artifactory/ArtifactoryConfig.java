--- conflicted
+++ resolved
@@ -41,11 +41,7 @@
 	public static final String ARTIFACTORY_PASSWORD_OPTION = "artifactory-password";
 
 	/**
-<<<<<<< HEAD
-	 * API key that shall be used to authenticat requests to artifacotry with the
-=======
 	 * API key that shall be used to authenticate requests to artifactory with the
->>>>>>> 6c67ed87
 	 * {@link com.teamscale.jacoco.agent.upload.artifactory.ArtifactoryUploader#ARTIFACTORY_API_HEADER}. Alternatively
 	 * basic auth with username ({@link ArtifactoryConfig#ARTIFACTORY_USER_OPTION}) and password
 	 * ({@link ArtifactoryConfig#ARTIFACTORY_PASSWORD_OPTION}) can be used.
