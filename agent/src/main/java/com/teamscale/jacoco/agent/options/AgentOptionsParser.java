/*-------------------------------------------------------------------------+
|                                                                          |
| Copyright (c) 2009-2018 CQSE GmbH                                        |
|                                                                          |
+-------------------------------------------------------------------------*/
package com.teamscale.jacoco.agent.options;

import com.google.common.annotations.VisibleForTesting;
<<<<<<< HEAD
import com.google.common.collect.Maps;
=======
import com.teamscale.client.ProxySystemProperties;
>>>>>>> 1e8f7132
import com.teamscale.client.StringUtils;
import com.teamscale.client.TeamscaleProxySystemProperties;
import com.teamscale.jacoco.agent.commandline.Validator;
import com.teamscale.jacoco.agent.configuration.AgentOptionReceiveException;
import com.teamscale.jacoco.agent.configuration.ConfigurationViaTeamscale;
import com.teamscale.jacoco.agent.options.sapnwdi.SapNwdiApplication;
import com.teamscale.jacoco.agent.upload.artifactory.ArtifactoryConfig;
import com.teamscale.jacoco.agent.upload.azure.AzureFileStorageConfig;
import com.teamscale.jacoco.agent.upload.teamscale.TeamscaleConfig;
import com.teamscale.report.EDuplicateClassFileBehavior;
import com.teamscale.report.util.ILogger;
import okhttp3.HttpUrl;
import org.apache.commons.compress.utils.Lists;
import org.conqat.lib.commons.collections.CollectionUtils;
import org.conqat.lib.commons.collections.Pair;
import org.conqat.lib.commons.filesystem.FileSystemUtils;

import java.io.File;
import java.io.FileNotFoundException;
import java.io.IOException;
import java.nio.file.InvalidPathException;
import java.nio.file.Path;
import java.nio.file.Paths;
import java.time.format.DateTimeFormatter;
import java.util.Arrays;
import java.util.Collection;
import java.util.List;
import java.util.Map;

import static com.teamscale.jacoco.agent.upload.artifactory.ArtifactoryConfig.ARTIFACTORY_GIT_PROPERTIES_COMMIT_DATE_FORMAT_OPTION;
import static com.teamscale.jacoco.agent.upload.artifactory.ArtifactoryConfig.ARTIFACTORY_GIT_PROPERTIES_JAR_OPTION;
import static java.util.stream.Collectors.joining;

/**
 * Parses agent command line options.
 */
public class AgentOptionsParser {

	/** The name of the option for providing the logging config. */
	public static final String LOGGING_CONFIG_OPTION = "logging-config";

	/** The name of the option for providing the config file. */
	public static final String CONFIG_FILE_OPTION = "config-file";

	/** Character which starts a comment in the config file. */
	private static final String COMMENT_PREFIX = "#";

	private final ILogger logger;
	private final FilePatternResolver filePatternResolver;
	private final TeamscaleConfig teamscaleConfig;
	private final String environmentConfigId;
	private final String environmentConfigFile;
	private final TeamscaleCredentials credentials;
	private final List<Exception> collectedErrors;

	/**
	 * Parses the given command-line options.
	 *
	 * @param environmentConfigId   The Profiler configuration ID given via an environment variable.
	 * @param environmentConfigFile The Profiler configuration file given via an environment variable.
	 */
<<<<<<< HEAD
	public static Pair<AgentOptions, List<Exception>> parse(String optionsString, String environmentConfigId, String environmentConfigFile,
									 TeamscaleCredentials credentials,
									 ILogger logger) throws AgentOptionParseException, AgentOptionReceiveException {
		AgentOptionsParser parser = new AgentOptionsParser(logger, environmentConfigId, environmentConfigFile, credentials);
		AgentOptions options = parser.parse(optionsString);
		return Pair.createPair(options, parser.getCollectedErrors());
=======
	public static AgentOptions parse(String optionsString, String environmentConfigId, String environmentConfigFile,
			TeamscaleCredentials credentials,
			ILogger logger) throws AgentOptionParseException, AgentOptionReceiveException {
		return new AgentOptionsParser(logger, environmentConfigId, environmentConfigFile, credentials).parse(
				optionsString);
>>>>>>> 1e8f7132
	}

	@VisibleForTesting
	AgentOptionsParser(ILogger logger, String environmentConfigId, String environmentConfigFile,
			TeamscaleCredentials credentials) {
		this.logger = logger;
		this.filePatternResolver = new FilePatternResolver(logger);
		this.teamscaleConfig = new TeamscaleConfig(logger, filePatternResolver);
		this.environmentConfigId = environmentConfigId;
		this.environmentConfigFile = environmentConfigFile;
		this.credentials = credentials;
		this.collectedErrors = Lists.newArrayList();
	}

	private List<Exception> getCollectedErrors() {
		return collectedErrors;
	}

	/**
	 * Throw the first collected exception, if present.
	 */
	@VisibleForTesting
	public void throwOnCollectedErrors() throws Exception {
		for (Exception e : collectedErrors) {
			throw e;
		}
	}

	/**
	 * Parses the given command-line options.
	 */
	/* package */ AgentOptions parse(
			String optionsString) throws AgentOptionParseException, AgentOptionReceiveException {

		if (optionsString == null) {
			optionsString = "";
		}
		logger.debug("Parsing options: " + optionsString);

		AgentOptions options = new AgentOptions(logger);
		options.originalOptionsString = optionsString;

		if (credentials != null) {
			options.teamscaleServer.url = credentials.url;
			options.teamscaleServer.userName = credentials.userName;
			options.teamscaleServer.userAccessToken = credentials.accessKey;
		}

		if (!StringUtils.isEmpty(optionsString)) {
			String[] optionParts = optionsString.split(",");
			for (String optionPart : optionParts) {
<<<<<<< HEAD
				try {
					handleOption(options, optionPart);
				} catch (Exception e) {
					collectedErrors.add(e);
				}
=======
				handleOptionPart(options, optionPart);
>>>>>>> 1e8f7132
			}
		}

		// we have to put the proxy options into system properties before reading the configuration from Teamscale as we
		// might need them to connect to Teamscale
		putTeamscaleProxyOptionsIntoSystemProperties(options);

		handleConfigId(options);
		handleConfigFile(options);

		Validator validator = options.getValidator();
		if (!validator.isValid()) {
			collectedErrors.add(new AgentOptionParseException("Invalid options given: " + validator.getErrorMessage()));
		}

		return options;
	}

	/**
	 * Stores the agent options for proxies in the {@link TeamscaleProxySystemProperties} and overwrites the password
	 * with the password found in the proxy-password-file if necessary.
	 */
	@VisibleForTesting
	public static void putTeamscaleProxyOptionsIntoSystemProperties(AgentOptions options) {
		options.getTeamscaleProxyOptions(ProxySystemProperties.Protocol.HTTP)
				.putTeamscaleProxyOptionsIntoSystemProperties();
		options.getTeamscaleProxyOptions(ProxySystemProperties.Protocol.HTTPS)
				.putTeamscaleProxyOptionsIntoSystemProperties();
	}

	private void handleConfigId(AgentOptions options) throws AgentOptionReceiveException, AgentOptionParseException {
		if (environmentConfigId != null) {
			if (options.teamscaleServer.configId != null) {
				logger.warn(
						"You specified an ID for a profiler configuration in Teamscale both in the agent options and using an environment variable." +
								" The environment variable will override the ID specified using the agent options." +
								" Please use one or the other.");
			}
			handleOptionPart(options, "config-id=" + environmentConfigId);
		}

		readConfigFromTeamscale(options);
	}

	private void handleConfigFile(AgentOptions options) throws AgentOptionParseException, AgentOptionReceiveException {
		if (environmentConfigFile != null) {
			handleOptionPart(options, "config-file=" + environmentConfigFile);
		}

		if (environmentConfigId != null && environmentConfigFile != null) {
			logger.warn("You specified both an ID for a profiler configuration in Teamscale and a config file." +
					" The config file will override the Teamscale configuration." +
					" Please use one or the other.");
		}
	}

	/**
	 * Parses and stores the given option in the format <code>key=value</code>.
	 */
	private void handleOptionPart(AgentOptions options,
			String optionPart) throws AgentOptionParseException, AgentOptionReceiveException {
		Pair<String, String> keyAndValue = parseOption(optionPart);
		handleOption(options, keyAndValue.getFirst(), keyAndValue.getSecond());
	}

	/**
	 * Parses and stores the option with the given key and value.
	 */
	private void handleOption(AgentOptions options,
			String key, String value) throws AgentOptionParseException, AgentOptionReceiveException {
		if (key.startsWith("debug")) {
			handleDebugOption(options, value);
			return;
		}
		if (key.startsWith("jacoco-")) {
			options.additionalJacocoOptions.add(key.substring(7), value);
			return;
		}
		if (key.startsWith("teamscale-") && teamscaleConfig.handleTeamscaleOptions(options.teamscaleServer, key,
				value)) {
			return;
		}
		if (key.startsWith("artifactory-") && ArtifactoryConfig
				.handleArtifactoryOptions(options.artifactoryConfig, key, value)) {
			return;
		}
		if (key.startsWith("azure-") && AzureFileStorageConfig
				.handleAzureFileStorageOptions(options.azureFileStorageConfig, key,
						value)) {
			return;
		}
		if (key.startsWith("proxy-") && handleProxyOptions(options, StringUtils.stripPrefix(key, "proxy-"), value,
				filePatternResolver)) {
			return;
		}
		if (handleAgentOptions(options, key, value)) {
			return;
		}
		throw new AgentOptionParseException("Unknown option: " + key);
	}

	private boolean handleProxyOptions(AgentOptions options, String key, String value,
			FilePatternResolver filePatternResolver) throws AgentOptionParseException {
		String httpsPrefix = ProxySystemProperties.Protocol.HTTPS + "-";
		if (key.startsWith(httpsPrefix)
				&& options.getTeamscaleProxyOptions(ProxySystemProperties.Protocol.HTTPS)
				.handleTeamscaleProxyOptions(StringUtils.stripPrefix(
						key, httpsPrefix), value)) {
			return true;
		}

		String httpPrefix = ProxySystemProperties.Protocol.HTTP + "-";
		if (key.startsWith(httpPrefix)
				&& options.getTeamscaleProxyOptions(ProxySystemProperties.Protocol.HTTP)
				.handleTeamscaleProxyOptions(StringUtils.stripPrefix(
						key, httpPrefix), value)) {
			return true;
		}

		if (key.equals("password-file")) {
			Path proxyPasswordPath = filePatternResolver.parsePath(key, value);
			options.getTeamscaleProxyOptions(ProxySystemProperties.Protocol.HTTPS)
					.setProxyPasswordPath(proxyPasswordPath);
			options.getTeamscaleProxyOptions(ProxySystemProperties.Protocol.HTTP)
					.setProxyPasswordPath(proxyPasswordPath);
			return true;
		}
		return false;
	}

	/** Parses and stores the debug logging file path if given. */
	private void handleDebugOption(AgentOptions options, String value) {
		if (value.equalsIgnoreCase("false")) {
			return;
		}
		options.debugLogging = true;
		if (!value.isEmpty() && !value.equalsIgnoreCase("true")) {
			options.debugLogDirectory = Paths.get(value);
		}
	}

	private Pair<String, String> parseOption(String optionPart) throws AgentOptionParseException {
		String[] keyAndValue = optionPart.split("=", 2);
		if (keyAndValue.length < 2) {
			throw new AgentOptionParseException("Got an option without any value: " + optionPart);
		}

		String key = keyAndValue[0].toLowerCase();
		String value = keyAndValue[1];

		// Remove quotes, which may be used to pass arguments with spaces via
		// the command line
		if (value.startsWith("\"") && value.endsWith("\"")) {
			value = value.substring(1, value.length() - 1);
		}
		return new Pair<>(key, value);
	}

	/**
	 * Handles all common command line options for the agent.
	 *
	 * @return true if it has successfully processed the given option.
	 */
	private boolean handleAgentOptions(AgentOptions options, String key, String value)
			throws AgentOptionParseException, AgentOptionReceiveException {
		switch (key) {
			case "config-id":
				storeConfigId(options, value);
				return true;
			case CONFIG_FILE_OPTION:
				readConfigFromFile(options, filePatternResolver.parsePath(key, value).toFile());
				return true;
			case LOGGING_CONFIG_OPTION:
				options.loggingConfig = filePatternResolver.parsePath(key, value);
				return true;
			case "interval":
				options.dumpIntervalInMinutes = parseInt(key, value);
				return true;
			case "validate-ssl":
				options.validateSsl = Boolean.parseBoolean(value);
				return true;
			case "out":
				options.setParentOutputDirectory(filePatternResolver.parsePath(key, value));
				return true;
			case "upload-metadata":
				try {
					options.additionalMetaDataFiles = CollectionUtils.map(splitMultiOptionValue(value), Paths::get);
				} catch (InvalidPathException e) {
					throw new AgentOptionParseException("Invalid path given for option 'upload-metadata'", e);
				}
				return true;
			case "duplicates":
				options.duplicateClassFileBehavior = parseEnumValue(key, value, EDuplicateClassFileBehavior.class);
				return true;
			case "ignore-uncovered-classes":
				options.ignoreUncoveredClasses = Boolean.parseBoolean(value);
				return true;
			case "obfuscate-security-related-outputs":
				options.obfuscateSecurityRelatedOutputs = Boolean.parseBoolean(value);
				return true;
			case "dump-on-exit":
				options.shouldDumpOnExit = Boolean.parseBoolean(value);
				return true;
			case "search-git-properties-recursively":
				options.searchGitPropertiesRecursively = Boolean.parseBoolean(value);
				return true;
			case ARTIFACTORY_GIT_PROPERTIES_JAR_OPTION:
				logger.warn(
						"The option " + ARTIFACTORY_GIT_PROPERTIES_JAR_OPTION + " is deprecated. It still has an effect, " +
								"but should be replaced with the equivalent option " + AgentOptions.GIT_PROPERTIES_JAR_OPTION + ".");
				// intended fallthrough (acts as alias)
			case AgentOptions.GIT_PROPERTIES_JAR_OPTION:
				options.gitPropertiesJar = getGitPropertiesJarFile(value);
				return true;
			case ARTIFACTORY_GIT_PROPERTIES_COMMIT_DATE_FORMAT_OPTION:
				logger.warn(
						"The option " + ARTIFACTORY_GIT_PROPERTIES_COMMIT_DATE_FORMAT_OPTION + " is deprecated. It still has an effect, " +
								"but should be replaced with the equivalent option " + AgentOptions.GIT_PROPERTIES_COMMIT_DATE_FORMAT_OPTION + ".");
				// intended fallthrough (acts as alias)
			case AgentOptions.GIT_PROPERTIES_COMMIT_DATE_FORMAT_OPTION:
				options.gitPropertiesCommitTimeFormat = DateTimeFormatter.ofPattern(value);
				return true;
			case "mode":
				options.mode = parseEnumValue(key, value, EMode.class);
				return true;
			case "includes":
				options.jacocoIncludes = value.replaceAll(";", ":");
				return true;
			case "excludes":
				options.jacocoExcludes = value.replaceAll(";", ":") + ":" + AgentOptions.DEFAULT_EXCLUDES;
				return true;
			case "class-dir":
				List<String> list = splitMultiOptionValue(value);
				options.classDirectoriesOrZips = ClasspathUtils.resolveClasspathTextFiles(key, filePatternResolver,
						list);
				return true;
			case "http-server-port":
				options.httpServerPort = parseInt(key, value);
				return true;
			case "sap-nwdi-applications":
				options.sapNetWeaverJavaApplications = SapNwdiApplication.parseApplications(value);
				return true;
			case "tia-mode":
				options.testwiseCoverageMode = AgentOptionsParser.parseEnumValue(key, value,
						ETestwiseCoverageMode.class);
				return true;
			default:
				return false;
		}
	}

	private void storeConfigId(AgentOptions options, String configId) throws AgentOptionParseException {
		if (!options.teamscaleServer.isConfiguredForServerConnection()) {
			throw new AgentOptionParseException(
					"Has specified config-id '" + configId + "' without teamscale url/user/accessKey! The options need to be defined in teamscale.properties.");
		}
		options.teamscaleServer.configId = configId;
	}

	private void readConfigFromTeamscale(
			AgentOptions options) throws AgentOptionParseException, AgentOptionReceiveException {
		if (options.teamscaleServer.configId == null) {
			return;
		}

		ConfigurationViaTeamscale configuration = ConfigurationViaTeamscale.retrieve(logger,
				options.teamscaleServer.configId,
				options.teamscaleServer.url,
				options.teamscaleServer.userName,
				options.teamscaleServer.userAccessToken);
		options.configurationViaTeamscale = configuration;
		logger.debug(
				"Received the following options from Teamscale: " + configuration.getProfilerConfiguration().configurationOptions);
		readConfigFromString(options, configuration.getProfilerConfiguration().configurationOptions);
	}

	private File getGitPropertiesJarFile(String path) {
		File jarFile = new File(path);
		if (!jarFile.exists()) {
			logger.warn(
					"The path provided with the " + AgentOptions.GIT_PROPERTIES_JAR_OPTION + " option does not exist: " + path + ". Continuing without searching it for git.properties files.");
			return null;
		}
		if (!jarFile.isFile()) {
			logger.warn(
					"The path provided with the " + AgentOptions.GIT_PROPERTIES_JAR_OPTION + " option is not a regular file (probably a folder instead): " + path + ". Continuing without searching it for git.properties files.");
			return null;
		}
		return jarFile;
	}

	/**
	 * Parses the given value as an enum constant case-insensitively and converts "-" to "_".
	 */
	public static <T extends Enum<T>> T parseEnumValue(String key, String value, Class<T> enumClass)
			throws AgentOptionParseException {
		try {
			return Enum.valueOf(enumClass, value.toUpperCase().replaceAll("-", "_"));
		} catch (IllegalArgumentException e) {
			String validValues = Arrays.stream(enumClass.getEnumConstants()).map(T::name).collect(joining(", "));
			throw new AgentOptionParseException("Invalid value for option `" + key + "`. Valid values: " + validValues,
					e);
		}
	}

	/**
	 * Reads configuration parameters from the given file. The expected format is basically the same as for the command
	 * line, but line breaks are also considered as separators. e.g. class-dir=out # Some comment includes=test.*
	 * excludes=third.party.*
	 */
	private void readConfigFromFile(AgentOptions options,
			File configFile) throws AgentOptionParseException, AgentOptionReceiveException {
		try {
			String content = FileSystemUtils.readFileUTF8(configFile);
			readConfigFromString(options, content);
		} catch (FileNotFoundException e) {
			throw new AgentOptionParseException(
					"File " + configFile.getAbsolutePath() + " given for option 'config-file' not found", e);
		} catch (IOException e) {
			throw new AgentOptionParseException(
					"An error occurred while reading the config file " + configFile.getAbsolutePath(), e);
		}
	}

	private void readConfigFromString(AgentOptions options,
			String content) throws AgentOptionParseException, AgentOptionReceiveException {
		List<String> configFileKeyValues = org.conqat.lib.commons.string.StringUtils.splitLinesAsList(
				content);
		for (String optionKeyValue : configFileKeyValues) {
			try {
				String trimmedOption = optionKeyValue.trim();
				if (trimmedOption.isEmpty() || trimmedOption.startsWith(COMMENT_PREFIX)) {
					continue;
				}
				handleOption(options, optionKeyValue);
			} catch (Exception e) {
				collectedErrors.add(e);
			}
<<<<<<< HEAD
=======
			handleOptionPart(options, optionKeyValue);
>>>>>>> 1e8f7132
		}
	}

	private int parseInt(String key, String value) throws AgentOptionParseException {
		try {
			return Integer.parseInt(value);
		} catch (NumberFormatException e) {
			throw new AgentOptionParseException("Invalid non-numeric value for option `" + key + "`: " + value);
		}
	}

	/**
	 * Parses the given value as a URL.
	 */
	public static HttpUrl parseUrl(String key, String value) throws AgentOptionParseException {
		if (!value.endsWith("/")) {
			value += "/";
		}

		// default to HTTP if no scheme is given and port is not 443, default to HTTPS if no scheme is given AND port is 443
		if (!value.startsWith("http://") && !value.startsWith("https://")) {
			HttpUrl url = getUrl(key, "http://" + value);
			if (url.port() == 443) {
				value = "https://" + value;
			} else {
				value = "http://" + value;
			}
		}

		return getUrl(key, value);
	}

	private static HttpUrl getUrl(String key, String value) throws AgentOptionParseException {
		HttpUrl url = HttpUrl.parse(value);
		if (url == null) {
			throw new AgentOptionParseException("Invalid URL given for option '" + key + "'");
		}
		return url;
	}

	/**
	 * Splits the given value at semicolons.
	 */
	private static List<String> splitMultiOptionValue(String value) {
		return Arrays.asList(value.split(";"));
	}
}<|MERGE_RESOLUTION|>--- conflicted
+++ resolved
@@ -6,11 +6,7 @@
 package com.teamscale.jacoco.agent.options;
 
 import com.google.common.annotations.VisibleForTesting;
-<<<<<<< HEAD
-import com.google.common.collect.Maps;
-=======
 import com.teamscale.client.ProxySystemProperties;
->>>>>>> 1e8f7132
 import com.teamscale.client.StringUtils;
 import com.teamscale.client.TeamscaleProxySystemProperties;
 import com.teamscale.jacoco.agent.commandline.Validator;
@@ -72,20 +68,12 @@
 	 * @param environmentConfigId   The Profiler configuration ID given via an environment variable.
 	 * @param environmentConfigFile The Profiler configuration file given via an environment variable.
 	 */
-<<<<<<< HEAD
 	public static Pair<AgentOptions, List<Exception>> parse(String optionsString, String environmentConfigId, String environmentConfigFile,
-									 TeamscaleCredentials credentials,
-									 ILogger logger) throws AgentOptionParseException, AgentOptionReceiveException {
+			TeamscaleCredentials credentials,
+			ILogger logger) throws AgentOptionParseException, AgentOptionReceiveException {
 		AgentOptionsParser parser = new AgentOptionsParser(logger, environmentConfigId, environmentConfigFile, credentials);
 		AgentOptions options = parser.parse(optionsString);
 		return Pair.createPair(options, parser.getCollectedErrors());
-=======
-	public static AgentOptions parse(String optionsString, String environmentConfigId, String environmentConfigFile,
-			TeamscaleCredentials credentials,
-			ILogger logger) throws AgentOptionParseException, AgentOptionReceiveException {
-		return new AgentOptionsParser(logger, environmentConfigId, environmentConfigFile, credentials).parse(
-				optionsString);
->>>>>>> 1e8f7132
 	}
 
 	@VisibleForTesting
@@ -137,15 +125,11 @@
 		if (!StringUtils.isEmpty(optionsString)) {
 			String[] optionParts = optionsString.split(",");
 			for (String optionPart : optionParts) {
-<<<<<<< HEAD
 				try {
-					handleOption(options, optionPart);
+					handleOptionPart(options, optionPart);
 				} catch (Exception e) {
 					collectedErrors.add(e);
 				}
-=======
-				handleOptionPart(options, optionPart);
->>>>>>> 1e8f7132
 			}
 		}
 
@@ -480,14 +464,10 @@
 				if (trimmedOption.isEmpty() || trimmedOption.startsWith(COMMENT_PREFIX)) {
 					continue;
 				}
-				handleOption(options, optionKeyValue);
+				handleOptionPart(options, optionKeyValue);
 			} catch (Exception e) {
 				collectedErrors.add(e);
 			}
-<<<<<<< HEAD
-=======
-			handleOptionPart(options, optionKeyValue);
->>>>>>> 1e8f7132
 		}
 	}
 
