/*-------------------------------------------------------------------------+
|                                                                          |
| Copyright (c) 2009-2018 CQSE GmbH                                        |
|                                                                          |
+-------------------------------------------------------------------------*/
package com.teamscale.jacoco.agent.options;

import com.teamscale.client.FileSystemUtils;
import com.teamscale.client.TeamscaleServer;
import com.teamscale.jacoco.agent.Agent;
import com.teamscale.jacoco.agent.AgentBase;
import com.teamscale.jacoco.agent.commandline.Validator;
import com.teamscale.jacoco.agent.git_properties.GitPropertiesLocatingTransformer;
import com.teamscale.jacoco.agent.git_properties.GitPropertiesLocator;
import com.teamscale.jacoco.agent.store.IXmlStore;
import com.teamscale.jacoco.agent.store.TimestampedFileStore;
import com.teamscale.jacoco.agent.store.UploadStoreException;
import com.teamscale.jacoco.agent.store.upload.azure.AzureFileStorageConfig;
import com.teamscale.jacoco.agent.store.upload.azure.AzureFileStorageUploadStore;
import com.teamscale.jacoco.agent.store.upload.delay.DelayedCommitDescriptorStore;
import com.teamscale.jacoco.agent.store.upload.http.HttpUploadStore;
import com.teamscale.jacoco.agent.store.upload.teamscale.TeamscaleUploadStore;
import com.teamscale.jacoco.agent.testimpact.TestExecutionWriter;
import com.teamscale.jacoco.agent.testimpact.TestwiseCoverageAgent;
import com.teamscale.jacoco.agent.util.AgentUtils;
import com.teamscale.jacoco.agent.util.LoggingUtils;
import com.teamscale.report.EDuplicateClassFileBehavior;
import com.teamscale.report.testwise.jacoco.cache.CoverageGenerationException;
import com.teamscale.report.util.ClasspathWildcardIncludeFilter;
import okhttp3.HttpUrl;
import org.conqat.lib.commons.assertion.CCSMAssert;
import org.conqat.lib.commons.collections.PairList;
import org.jacoco.agent.rt.IAgent;
import org.jacoco.core.runtime.WildcardMatcher;
import org.slf4j.Logger;

import java.io.File;
import java.io.IOException;
import java.lang.instrument.Instrumentation;
import java.nio.file.Files;
import java.nio.file.Path;
import java.text.DateFormat;
import java.text.SimpleDateFormat;
import java.util.ArrayList;
import java.util.Collections;
import java.util.Date;
import java.util.List;
import java.util.stream.Collectors;
import java.util.stream.Stream;

/**
 * Parses agent command line options.
 */
public class AgentOptions {

	private final Logger logger = LoggingUtils.getLogger(this);

	/**
	 * The original options passed to the agent.
	 */
	/* package */ String originalOptionsString;

	/**
	 * The directories and/or zips that contain all class files being profiled. Never null. If this is empty, classes
	 * should be dumped to a temporary directory which should be used as the class-dir.
	 */
	/* package */ List<File> classDirectoriesOrZips = new ArrayList<>();

	/**
	 * The logging configuration file.
	 */
	/* package */ Path loggingConfig = null;

	/**
	 * The directory to write the XML traces to.
	 */
	/* package */ Path outputDirectory = AgentUtils.getAgentDirectory().resolve("coverage");

	/**
	 * The URL to which to upload coverage zips.
	 */
	/* package */ HttpUrl uploadUrl = null;

	/**
	 * Additional meta data files to upload together with the coverage XML.
	 */
	/* package */ List<Path> additionalMetaDataFiles = new ArrayList<>();

	/** Whether the agent should be run in testwise coverage mode or normal mode. */
	/* package */ EMode mode = EMode.NORMAL;

	/**
	 * The interval in minutes for dumping XML data.
	 */
	/* package */ int dumpIntervalInMinutes = 60;


	/** Whether to dump coverage when the JVM shuts down. */
	/* package */ boolean shouldDumpOnExit = true;

	/**
	 * Whether to validate SSL certificates or simply ignore them. We disable this by default on purpose in order to
	 * make the initial setup of the agent as smooth as possible. Many users have self-signed certificates that cause
	 * problems. Users that need this feature can turn it on deliberately.
	 */
	/* package */ boolean validateSsl = false;

	/**
	 * Whether to ignore duplicate, non-identical class files.
	 */
	/* package */ boolean shouldIgnoreDuplicateClassFiles = true;

	/**
	 * Include patterns for fully qualified class names to pass on to JaCoCo. See {@link WildcardMatcher} for the
	 * pattern syntax. Individual patterns must be separated by ":".
	 */
	/* package */ String jacocoIncludes = null;

	/**
	 * Exclude patterns for fully qualified class names to pass on to JaCoCo. See {@link WildcardMatcher} for the
	 * pattern syntax. Individual patterns must be separated by ":".
	 */
	/* package */ String jacocoExcludes = null;

	/**
	 * Additional user-provided options to pass to JaCoCo.
	 */
	/* package */ PairList<String, String> additionalJacocoOptions = new PairList<>();

	/**
	 * The teamscale server to which coverage should be uploaded.
	 */
	/* package */ TeamscaleServer teamscaleServer = new TeamscaleServer();

	/**
	 * The name of the environment variable that holds the test uniform path.
	 */
	/* package */ String testEnvironmentVariable = null;

	/**
	 * The port on which the HTTP server should be listening.
	 */
	/* package */ Integer httpServerPort = null;

	/**
	 * Whether coverage is written to an exec file in testwise mode or returned via HTTP.
	 */
	/* package */ boolean coverageViaHttp = false;

	/**
	 * The configuration necessary to upload files to an azure file storage
	 */
	/* package */ AzureFileStorageConfig azureFileStorageConfig = new AzureFileStorageConfig();

	/**
	 * @see #originalOptionsString
	 */
	public String getOriginalOptionsString() {
		return originalOptionsString;
	}

	/**
	 * Validates the options and returns a validator with all validation errors.
	 */
	/* package */ Validator getValidator() {
		Validator validator = new Validator();
		for (File path : classDirectoriesOrZips) {
			validator.isTrue(path.exists(), "Path '" + path + "' does not exist");
			validator.isTrue(path.canRead(), "Path '" + path + "' is not readable");
		}

		validator.ensure(() -> FileSystemUtils.ensureDirectoryExists(outputDirectory.toFile()));

		if (loggingConfig != null) {
			validator.ensure(() -> {
				CCSMAssert.isTrue(Files.exists(loggingConfig),
						"The path provided for the logging configuration does not exist: " + loggingConfig);
				CCSMAssert.isTrue(Files.isRegularFile(loggingConfig),
						"The path provided for the logging configuration is not a file: " + loggingConfig);
				CCSMAssert.isTrue(Files.isReadable(loggingConfig),
						"The file provided for the logging configuration is not readable: " + loggingConfig);
				CCSMAssert.isTrue("xml".equalsIgnoreCase(FileSystemUtils.getFileExtension(loggingConfig.toFile())),
						"The logging configuration file must have the file extension .xml and be a valid XML file");
			});
		}

		validator.isFalse(uploadUrl == null && !additionalMetaDataFiles.isEmpty(),
				"You specified additional meta data files to be uploaded but did not configure an upload URL");

		validator.isTrue(teamscaleServer.hasAllRequiredFieldsNull() || teamscaleServer.hasAllRequiredFieldsSet(),
				"You did provide some options prefixed with 'teamscale-', but not all required ones!");

		validator.isTrue((azureFileStorageConfig.hasAllRequiredFieldsSet() || azureFileStorageConfig
						.hasAllRequiredFieldsNull()),
				"If you want to upload data to an Azure file storage you need to provide both " +
						"'azure-url' and 'azure-key' ");

		List<Boolean> configuredStores = Stream
				.of(azureFileStorageConfig.hasAllRequiredFieldsSet(), teamscaleServer.hasAllRequiredFieldsSet(),
						uploadUrl != null).filter(x -> x).collect(Collectors.toList());

		validator.isTrue(configuredStores.size() <= 1, "You cannot configure multiple upload stores, " +
				"such as a Teamscale instance, upload URL or Azure file storage");

		appendTestwiseCoverageValidations(validator);

		return validator;
	}

	private void appendTestwiseCoverageValidations(Validator validator) {
		validator.isFalse(useTestwiseCoverageMode() && httpServerPort == null && testEnvironmentVariable == null,
				"You use 'mode' 'TESTWISE' but did neither use 'http-server-port' nor 'test-env'! One of them is required!");

		validator.isFalse(useTestwiseCoverageMode() && httpServerPort != null && testEnvironmentVariable != null,
				"You did set both 'http-server-port' and 'test-env'! Only one of them is allowed!");

		validator.isFalse(useTestwiseCoverageMode() && uploadUrl != null, "'upload-url' option is " +
				"incompatible with Testwise coverage mode!");

		validator.isFalse(useTestwiseCoverageMode() && !teamscaleServer.hasAllRequiredFieldsNull(),
				"'teamscale-' options are incompatible with Testwise coverage mode!");

		validator.isFalse(useTestwiseCoverageMode() && coverageViaHttp && classDirectoriesOrZips.isEmpty(),
				"You use 'coverage-via-http' but did not provide any class files via 'class-dir'!");

		validator.isFalse(!useTestwiseCoverageMode() && httpServerPort != null,
				"You use 'http-server-port' but did not set 'mode' to 'TESTWISE'!");

		validator.isFalse(!useTestwiseCoverageMode() && coverageViaHttp,
				"You use 'coverage-via-http' but did not set 'mode' to 'TESTWISE'!");

		validator.isFalse(!useTestwiseCoverageMode() && testEnvironmentVariable != null,
				"You use 'test-env' but did not set 'mode' to 'TESTWISE'!");
	}

	/**
	 * Returns the options to pass to the JaCoCo agent.
	 */
	public String createJacocoAgentOptions() throws AgentOptionParseException {
		StringBuilder builder = new StringBuilder(getModeSpecificOptions());
		if (jacocoIncludes != null) {
			builder.append(",includes=").append(jacocoIncludes);
		}
		if (jacocoExcludes != null) {
			builder.append(",excludes=").append(jacocoExcludes);
		}

		// Don't dump class files in testwise mode when coverage is written to an exec file
		boolean needsClassFiles = mode == EMode.NORMAL || coverageViaHttp;
		if (classDirectoriesOrZips.isEmpty() && needsClassFiles) {
			Path tempDir = createTemporaryDumpDirectory();
			tempDir.toFile().deleteOnExit();
			builder.append(",classdumpdir=").append(tempDir.toAbsolutePath().toString());

			classDirectoriesOrZips = Collections.singletonList(tempDir.toFile());
		}

		additionalJacocoOptions.forEach((key, value) -> builder.append(",").append(key).append("=").append(value));

		return builder.toString();
	}

	private Path createTemporaryDumpDirectory() throws AgentOptionParseException {
		try {
			return Files.createTempDirectory("jacoco-class-dump");
		} catch (IOException e) {
			logger.warn("Unable to create temporary directory in default location. Trying in output directory.");
		}

		try {
			return Files.createTempDirectory(outputDirectory, "jacoco-class-dump");
		} catch (IOException e) {
			logger.warn("Unable to create temporary directory in output directory. Trying in agent's directory.");
		}

		Path agentDirectory = AgentUtils.getAgentDirectory();
		if (agentDirectory == null) {
			throw new AgentOptionParseException("Could not resolve directory that contains the agent");
		}
		try {
			return Files.createTempDirectory(agentDirectory, "jacoco-class-dump");
		} catch (IOException e) {
			throw new AgentOptionParseException("Unable to create a temporary directory anywhere", e);
		}
	}

	/** Sets output to none for normal mode and destination file in testwise coverage mode */
	private String getModeSpecificOptions() {
		if (useTestwiseCoverageMode() && !coverageViaHttp) {
			return "sessionid=,destfile=" + getTempFile("jacoco", "exec").getAbsolutePath();
		} else {
			return "output=none";
		}
	}

	private File getTempFile(final String prefix, final String extension) {
		DateFormat dateFormat = new SimpleDateFormat("yyyy-MM-dd-HH-mm-ss.SSS");
		return new File(outputDirectory.toFile(),
				prefix + "-" + dateFormat.format(new Date()) + "." + extension);
	}

	/**
	 * Returns in instance of the agent that was configured. Either an agent with interval based line-coverage dump or
	 * the HTTP server is used.
	 */
<<<<<<< HEAD
	public AgentBase createAgent(Instrumentation instrumentation, IAgent agent) throws UploadStoreException, IOException {
=======
	public AgentBase createAgent(
			Instrumentation instrumentation) throws UploadStoreException, CoverageGenerationException {
>>>>>>> 2a60ce94
		if (useTestwiseCoverageMode()) {
			return new TestwiseCoverageAgent(this, agent, new TestExecutionWriter(getTempFile("test-execution", "json")));
		} else {
			return new Agent(this, instrumentation, agent);
		}
	}

	/**
	 * Creates the store to use for the coverage XMLs.
	 */
	public IXmlStore createStore(Instrumentation instrumentation) throws UploadStoreException {
		TimestampedFileStore fileStore = new TimestampedFileStore(outputDirectory);
		if (uploadUrl != null) {
			return new HttpUploadStore(fileStore, uploadUrl, additionalMetaDataFiles);
		}
		if (teamscaleServer.hasAllRequiredFieldsSet()) {
			if (teamscaleServer.commit == null) {
				logger.info("You did not provide a commit to upload to directly, so the Agent will try and" +
						" auto-detect it by searching all profiled Jar/War/Ear/... files for a git.properties file.");
				return createDelayedTeamscaleStore(instrumentation, fileStore);
			}
			return new TeamscaleUploadStore(fileStore, teamscaleServer);
		}

		if (azureFileStorageConfig.hasAllRequiredFieldsSet()) {
			return new AzureFileStorageUploadStore(fileStore, azureFileStorageConfig,
					additionalMetaDataFiles);
		}

		return fileStore;
	}

	private IXmlStore createDelayedTeamscaleStore(Instrumentation instrumentation, TimestampedFileStore fileStore)
			throws UploadStoreException {

		Path cacheDirectory;
		try {
			cacheDirectory = Files.createTempDirectory(outputDirectory, "upload-cache");
		} catch (IOException e) {
			throw new UploadStoreException(
					"Unable to create temporary cache directory within " + outputDirectory, e);
		}

		TimestampedFileStore cacheStore = new TimestampedFileStore(cacheDirectory);
		DelayedCommitDescriptorStore store = new DelayedCommitDescriptorStore(
				commit -> new TeamscaleUploadStore(fileStore, teamscaleServer), cacheStore);
		GitPropertiesLocator locator = new GitPropertiesLocator(store);
		instrumentation.addTransformer(new GitPropertiesLocatingTransformer(locator, getLocationIncludeFilter()));
		return store;
	}

	/**
	 * @see #classDirectoriesOrZips
	 */
	public List<File> getClassDirectoriesOrZips() {
		return classDirectoriesOrZips;
	}

	/** @see #teamscaleServer */
	public TeamscaleServer getTeamscaleServerOptions() {
		return teamscaleServer;
	}

	/**
	 * @see #dumpIntervalInMinutes
	 */
	public int getDumpIntervalInMinutes() {
		return dumpIntervalInMinutes;
	}

	/**
	 * @see #shouldIgnoreDuplicateClassFiles
	 */
	public EDuplicateClassFileBehavior getDuplicateClassFileBehavior() {
		if (shouldIgnoreDuplicateClassFiles) {
			return EDuplicateClassFileBehavior.WARN;
		} else {
			return EDuplicateClassFileBehavior.FAIL;
		}
	}

	/** Returns whether the config indicates to use Test Impact mode. */
	private boolean useTestwiseCoverageMode() {
		return mode == EMode.TESTWISE;
	}

	/**
	 * Returns the port at which the http server should listen for test execution information or null if disabled.
	 */
	public Integer getHttpServerPort() {
		return httpServerPort;
	}

	/**
	 * Returns the name of the environment variable to read the test uniform path from.
	 */
	public String getTestEnvironmentVariableName() {
		return testEnvironmentVariable;
	}

	/**
	 * @see #loggingConfig
	 */
	public Path getLoggingConfig() {
		return loggingConfig;
	}

	/**
	 * @see #validateSsl
	 */
	public boolean shouldValidateSsl() {
		return validateSsl;
	}

	/**
	 * @see #jacocoIncludes
	 * @see #jacocoExcludes
	 */
	public ClasspathWildcardIncludeFilter getLocationIncludeFilter() {
		return new ClasspathWildcardIncludeFilter(jacocoIncludes, jacocoExcludes);
	}

	/** Whether coverage should be dumped in regular intervals. */
	public boolean shouldDumpInIntervals() {
		return dumpIntervalInMinutes > 0;
	}

	/** Whether coverage should be dumped on JVM shutdown. */
	public boolean shouldDumpOnExit() {
		return shouldDumpOnExit;
	}

	/** Whether coverage should be dumped via http. */
	public boolean shouldDumpCoverageViaHttp() {
		return coverageViaHttp;
	}

	/** Describes the two possible modes the agent can be started in. */
	public enum EMode {

		/**
		 * The default mode which produces JaCoCo XML coverage files on exit, in a defined interval or when triggered
		 * via an HTTP endpoint. Each dump produces a new file containing the all collected coverage.
		 */
		NORMAL,

		/**
		 * Testwise coverage mode in which the agent only dumps when triggered via an HTTP endpoint. Coverage is written
		 * as exec and appended into a single file.
		 */
		TESTWISE
	}
}<|MERGE_RESOLUTION|>--- conflicted
+++ resolved
@@ -303,12 +303,8 @@
 	 * Returns in instance of the agent that was configured. Either an agent with interval based line-coverage dump or
 	 * the HTTP server is used.
 	 */
-<<<<<<< HEAD
-	public AgentBase createAgent(Instrumentation instrumentation, IAgent agent) throws UploadStoreException, IOException {
-=======
 	public AgentBase createAgent(
-			Instrumentation instrumentation) throws UploadStoreException, CoverageGenerationException {
->>>>>>> 2a60ce94
+			Instrumentation instrumentation, IAgent agent) throws UploadStoreException, CoverageGenerationException, IOException {
 		if (useTestwiseCoverageMode()) {
 			return new TestwiseCoverageAgent(this, agent, new TestExecutionWriter(getTempFile("test-execution", "json")));
 		} else {
