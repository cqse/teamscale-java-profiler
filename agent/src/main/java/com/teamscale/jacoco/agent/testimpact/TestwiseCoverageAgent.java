--- conflicted
+++ resolved
@@ -5,38 +5,18 @@
 +-------------------------------------------------------------------------*/
 package com.teamscale.jacoco.agent.testimpact;
 
-<<<<<<< HEAD
 import java.io.IOException;
-import java.net.BindException;
-import java.net.ServerSocket;
-import java.util.LinkedHashMap;
-import java.util.Map;
-
 import org.jacoco.agent.rt.IAgent;
 
-import com.teamscale.jacoco.agent.AgentBase;
-import com.teamscale.jacoco.agent.AgentOptions;
-import com.teamscale.jacoco.agent.JacocoRuntimeController.DumpException;
-
-import okhttp3.ResponseBody;
-import spark.Request;
-import spark.Response;
-import spark.Service;
-=======
 import com.squareup.moshi.JsonAdapter;
 import com.squareup.moshi.Moshi;
 import com.teamscale.jacoco.agent.AgentBase;
 import com.teamscale.jacoco.agent.AgentOptions;
 import com.teamscale.jacoco.agent.JacocoRuntimeController.DumpException;
 import com.teamscale.report.testwise.model.TestExecution;
+
 import spark.Request;
 import spark.Response;
-
-import java.io.IOException;
-
-import static spark.Spark.get;
-import static spark.Spark.post;
->>>>>>> f9e90ca0
 
 /**
  * A wrapper around the JaCoCo Java agent that starts a HTTP server and listens
@@ -54,117 +34,36 @@
  */
 public class TestwiseCoverageAgent extends AgentBase {
 
-	/** The maximum port number for the agent to listen at. */
-	private static final int MAX_PORT_NUMBER = 65535;
-
-	/** The threshold for {@link #serviceInitializationCounter}. */
-	private static final int MAX_INIT_COUNT = 5;
-
 	/** Path parameter placeholder used in the HTTP requests. */
 	private static final String TEST_ID_PARAMETER = ":testId";
 
-<<<<<<< HEAD
-	/** Map of port number to secondary agent service. */
-	private final Map<Integer, IAgentService> secondaryAgents = new LinkedHashMap<>();
-
-	/** Primary agent service (if any) or null. */
-	private IAgentService primaryAgent = null;
-
-	/** The agent options. */
-	private AgentOptions options;
-=======
 	/** JSON adapter for test executions. */
 	private final JsonAdapter<TestExecution> testExecutionJsonAdapter = new Moshi.Builder().build()
 			.adapter(TestExecution.class);
-
 
 	/** Helper for writing test executions to disk. */
 	private final TestExecutionWriter testExecutionWriter;
 
 	/** The timestamp at which the /test/start endpoint has been called last time. */
 	private long startTimestamp;
->>>>>>> f9e90ca0
-
-	/** The service for the HTTP API. */
-	private Service service;
-
-	/** The number of times we tried to initialize {@link #service}. */
-	public int serviceInitializationCounter = 0;
 
 	/** Constructor. */
-<<<<<<< HEAD
-	public TestwiseCoverageAgent(AgentOptions options, IAgent jacocoAgent) throws IOException {
+	public TestwiseCoverageAgent(AgentOptions options, IAgent jacocoAgent,
+			 TestExecutionWriter testExecutionWriter) throws IOException {
 		super(options, jacocoAgent);
-		this.options = options;
-		initServer(determineFreePort());
+		this.testExecutionWriter = testExecutionWriter;
 	}
 
 	/**
 	 * Starts the HTTP server, which waits for information about started and
 	 * finished tests.
-	 * 
-	 * @throws IOException
-	 *             in case registration with the primary agent failed.
 	 */
-	private void initServer(int port) throws IOException {
-		logger.info("Listening for test events on port {}.", port);
-		serviceInitializationCounter++;
-
-		service = Service.ignite();
-		service.initExceptionHandler(this::handleInitException);
-		service.port(port);
-
+	@Override
+	protected void initServerEndpoints() {
 		service.get("/test", (request, response) -> controller.getSessionId());
 
 		service.post("/test/start/" + TEST_ID_PARAMETER, this::handleTestStart);
 		service.post("/test/end/" + TEST_ID_PARAMETER, this::handleTestEnd);
-
-		service.post("/register", this::handleRegister);
-		service.delete("/register", this::handleUnregister);
-=======
-	public TestwiseCoverageAgent(AgentOptions options,
-								 TestExecutionWriter testExecutionWriter) throws IllegalStateException {
-		super(options);
-		this.testExecutionWriter = testExecutionWriter;
-	}
-
-	@Override
-	protected void initServerEndpoints() {
-		get("/test", (request, response) -> controller.getSessionId());
->>>>>>> f9e90ca0
-
-		if (port != options.getHttpServerPort()) {
-			registerWithPrimaryAgent();
-		}
-	}
-
-	/**
-	 * Returns the lowest unused local port that is equal or greater than the
-	 * one provided in {@link #options}.
-	 */
-	private int determineFreePort() throws IOException {
-		for (int currentPort = options.getHttpServerPort(); currentPort < MAX_PORT_NUMBER;) {
-			try (ServerSocket s = new ServerSocket(currentPort)) {
-				// We found a free port. This releases the socket on that port,
-				// so our Spark service can claim it. In case of concurrency
-				// issues, the service unable to claim the port will fail to
-				// initialize and call logInitExceptionAndExit.
-				return currentPort;
-			} catch (BindException e) {
-				currentPort++;
-			}
-		}
-		throw new IOException("Unable to determine a free server port.");
-	}
-
-	/** registers with a primary agent. */
-	private void registerWithPrimaryAgent() throws IOException {
-		primaryAgent = IAgentService.create(options.getHttpServerPort());
-		retrofit2.Response<ResponseBody> response = primaryAgent.register(getPort()).execute();
-		if (response.code() != 204) {
-			throw new IOException("Unable to register with primary agent at port: " + options.getHttpServerPort()
-					+ ". HTTP status: " + response.code());
-		}
 	}
 
 	/** Handles the start of a new test case by setting the session ID. */
@@ -198,7 +97,7 @@
 		logger.debug("End test {}", testId);
 
 		controller.dump();
-
+		
 		// Test execution is optional
 		if (!request.body().isEmpty()) {
 			try {
@@ -219,7 +118,6 @@
 		response.status(204);
 		return "";
 	}
-<<<<<<< HEAD
 
 	/** Notifies all secondary agents about a test start event. */
 	private void notifyTestStart(String testId) {
@@ -232,109 +130,7 @@
 		secondaryAgents.forEach((port, agent) -> agent.signalTestEnd(testId).enqueue(IAgentService
 				.failureCallback(() -> logger.warn("Error signaling test end to agent on port {}", port))));
 	}
-
-	/** Handles registrations from secondary agents. */
-	private String handleRegister(Request request, Response response) {
-		if (primaryAgent != null) {
-			return error(response, "Cannot register with a secondary agent.");
-		}
-
-		try {
-			int port = extractPortFromQuery(request);
-			secondaryAgents.put(port, IAgentService.create(port));
-		} catch (IllegalArgumentException e) {
-			return error(response, e.getMessage(), e);
-		}
-
-		response.status(204);
-		return "";
-	}
-
-	/** Handles unregistrations from secondary agents. */
-	private String handleUnregister(Request request, Response response) {
-		if (primaryAgent != null) {
-			return error(response, "Cannot unregister from a secondary agent.");
-		}
-
-		try {
-			int port = extractPortFromQuery(request);
-			IAgentService previous = secondaryAgents.remove(port);
-			if (previous == null) {
-				return error(response, "No secondary agent registered for port {}", port);
-			}
-		} catch (IllegalArgumentException e) {
-			return error(response, e.getMessage(), e);
-		}
-		response.status(204);
-		return "";
-	}
-
-	/**
-	 * Extracts and validates the port number from the request.
-	 * 
-	 * @throws IllegalArgumentException
-	 *             if the port number is missing, not a number, or an invalid
-	 *             port.
-	 */
-	private static int extractPortFromQuery(Request request) throws IllegalArgumentException {
-		String portString = request.queryParams("port");
-		if (portString == null || portString.isEmpty()) {
-			throw new IllegalArgumentException("Port is missing!");
-		}
-		int port = Integer.parseInt(portString);
-		if (port < 1024 || port >= MAX_PORT_NUMBER) {
-			throw new NumberFormatException("Port " + port + " is not a valid port.");
-		}
-		return port;
-	}
-
-	/**
-	 * Logs the message to the error log, sets the response code to 400, and
-	 * returns the message for chaining. As noted in the
-	 * <a href="https://www.slf4j.org/faq.html#paramException">FAQ</a>, the
-	 * arguments may be string parameters, which are concatenated into the
-	 * string if error logging is enabled, and the last argument may be an
-	 * exception/throwable, whose stack trace is then logged as well.
-	 */
-	private String error(Response response, String message, Object... arguments) {
-		logger.error(message, arguments);
-		response.status(400);
-		return message;
-	}
-
-	/**
-	 * Handles errors that occurred during agent initialization. The most
-	 * typical case is concurrency issues in port assignment, in which case we
-	 * try to find an unused port up to five times. Other exceptions are handled
-	 * by exiting the process, since we would lose data otherwise.
-	 */
-	private void handleInitException(Exception e) {
-		try {
-			if (e instanceof BindException && serviceInitializationCounter < MAX_INIT_COUNT) {
-				logger.warn("Web server port collision. Retrying...");
-				initServer(determineFreePort());
-				return;
-			}
-		} catch (IOException e1) {
-			// Nothing to do, since we fail below anyway.
-		}
-		logger.error("Unrecoverable initialization error. Exiting.");
-		System.exit(1);
-	}
-
-	/** Stops the HTTP service and unregisters from the primary agent. */
-	@Override
-	protected void prepareShutdown() {
-		if (primaryAgent != null) {
-			try {
-				primaryAgent.unregister(getPort()).execute();
-			} catch (IOException e) {
-				logger.error("Unable to unregister from primary agent.", e);
-			}
-		}
-		service.stop();
-	}
-
+	
 	/**
 	 * Waits for the HTTP service to be initialized. Mainly used in tests to
 	 * prevent them from finishing before we can work with them.
@@ -342,11 +138,4 @@
 	/* package */ void awaitServiceInitialization() {
 		service.awaitInitialization();
 	}
-
-	/** The port the HTTP server is listening at. */
-	public int getPort() {
-		return service.port();
-	}
-=======
->>>>>>> f9e90ca0
 }