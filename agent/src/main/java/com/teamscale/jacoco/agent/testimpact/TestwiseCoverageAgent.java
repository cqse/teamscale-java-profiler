--- conflicted
+++ resolved
@@ -77,17 +77,10 @@
 	 */
 	@Override
 	protected void initServerEndpoints() {
-<<<<<<< HEAD
 		service.get("/test", (request, response) -> controller.getSessionId());
-
+		service.get("/revision", (request, response) -> this.getRevisionInfo());
 		service.post("/test/start/" + TEST_ID_PARAMETER, this::handleTestStart);
 		service.post("/test/end/" + TEST_ID_PARAMETER, this::handleTestEnd);
-=======
-		get("/test", (request, response) -> controller.getSessionId());
-		get("/revision", (request, response) -> this.getRevisionInfo());
-		post("/test/start/" + TEST_ID_PARAMETER, this::handleTestStart);
-		post("/test/end/" + TEST_ID_PARAMETER, this::handleTestEnd);
->>>>>>> aa5070f0
 	}
 
 	/** Handles the start of a new test case by setting the session ID. */
@@ -151,7 +144,13 @@
 			return Optional.empty();
 		}
 	}
-<<<<<<< HEAD
+	
+	/** Returns revision information for the Teamscale upload. */
+	private String getRevisionInfo() {
+		TeamscaleServer server = options.getTeamscaleServerOptions();
+		return revisionInfoJsonAdapter.toJson(new RevisionInfo(server.commit, server.revision));
+	}
+	
 
 	/** Notifies all secondary agents about a test start event. */
 	private void notifyTestStart(String testId) {
@@ -171,12 +170,5 @@
 	 */
 	/* package */ void awaitServiceInitialization() {
 		service.awaitInitialization();
-=======
-	
-	/** Returns revision information for the Teamscale upload. */
-	private String getRevisionInfo() {
-		TeamscaleServer server = options.getTeamscaleServerOptions();
-		return revisionInfoJsonAdapter.toJson(new RevisionInfo(server.commit, server.revision));
->>>>>>> aa5070f0
 	}
 }