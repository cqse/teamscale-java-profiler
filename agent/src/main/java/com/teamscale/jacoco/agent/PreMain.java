--- conflicted
+++ resolved
@@ -114,14 +114,8 @@
 		agent.registerShutdownHook();
 	}
 
-<<<<<<< HEAD
 	private static Pair<AgentOptions, List<Exception>> getAndApplyAgentOptions(String options, String environmentConfigId,
-														String environmentConfigFile) throws AgentOptionParseException, IOException, AgentOptionReceiveException {
-=======
-	@NotNull
-	private static AgentOptions getAndApplyAgentOptions(String options, String environmentConfigId,
 			String environmentConfigFile) throws AgentOptionParseException, IOException, AgentOptionReceiveException {
->>>>>>> b38b70b8
 
 		DelayedLogger delayedLogger = new DelayedLogger();
 		List<String> javaAgents = CollectionUtils.filter(ManagementFactory.getRuntimeMXBean().getInputArguments(),
@@ -142,14 +136,10 @@
 		Pair<AgentOptions, List<Exception>> parseResult;
 		AgentOptions agentOptions;
 		try {
-<<<<<<< HEAD
 			parseResult = AgentOptionsParser.parse(
-					options, environmentConfigId, environmentConfigFile, credentials, delayedLogger);
+					options, environmentConfigId, environmentConfigFile, credentials,
+					delayedLogger);
 			agentOptions = parseResult.getFirst();
-=======
-			agentOptions = AgentOptionsParser.parse(options, environmentConfigId, environmentConfigFile, credentials,
-					delayedLogger);
->>>>>>> b38b70b8
 		} catch (AgentOptionParseException e) {
 			try (LoggingUtils.LoggingResources ignored = initializeFallbackLogging(options, delayedLogger)) {
 				delayedLogger.errorAndStdErr("Failed to parse agent options: " + e.getMessage(), e);
