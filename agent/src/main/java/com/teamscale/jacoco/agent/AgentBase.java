--- conflicted
+++ resolved
@@ -1,25 +1,7 @@
 package com.teamscale.jacoco.agent;
 
-<<<<<<< HEAD
-import com.teamscale.client.HttpUtils;
-import com.teamscale.client.StringUtils;
-import com.teamscale.jacoco.agent.options.AgentOptionParseException;
 import com.teamscale.jacoco.agent.options.AgentOptions;
-import com.teamscale.jacoco.agent.options.AgentOptionsParser;
-import com.teamscale.jacoco.agent.options.FilePatternResolver;
-import com.teamscale.jacoco.agent.options.JacocoAgentBuilder;
-import com.teamscale.jacoco.agent.options.TeamscaleCredentials;
-import com.teamscale.jacoco.agent.options.TeamscalePropertiesUtils;
-import com.teamscale.jacoco.agent.util.DebugLogDirectoryPropertyDefiner;
-import com.teamscale.jacoco.agent.util.LogDirectoryPropertyDefiner;
 import com.teamscale.jacoco.agent.util.LoggingUtils;
-import com.teamscale.jacoco.agent.util.LoggingUtils.LoggingResources;
-import org.conqat.lib.commons.collections.CollectionUtils;
-import org.conqat.lib.commons.filesystem.FileSystemUtils;
-=======
-import java.lang.management.ManagementFactory;
-
->>>>>>> 1792a11f
 import org.eclipse.jetty.server.Server;
 import org.eclipse.jetty.server.ServerConnector;
 import org.eclipse.jetty.servlet.ServletContextHandler;
@@ -30,25 +12,15 @@
 import org.jacoco.agent.rt.RT;
 import org.slf4j.Logger;
 
-import com.teamscale.jacoco.agent.options.AgentOptions;
-import com.teamscale.jacoco.agent.util.LoggingUtils;
+import java.lang.management.ManagementFactory;
 
 /**
-<<<<<<< HEAD
- * Base class for agent implementations. Handles logger shutdown, store creation and instantiation of the {@link
- * JacocoRuntimeController}.
-=======
- * Base class for agent implementations. Handles logger shutdown, store creation
- * and instantiation of the {@link JacocoRuntimeController}.
->>>>>>> 1792a11f
+ * Base class for agent implementations. Handles logger shutdown, store creation and instantiation of the
+ * {@link JacocoRuntimeController}.
  * <p>
- * Subclasses must handle dumping onto disk and uploading via the configured
- * uploader.
+ * Subclasses must handle dumping onto disk and uploading via the configured uploader.
  */
 public abstract class AgentBase {
-
-	/** Environment variable from which to read the config file to use. */
-	public static final String CONFIG_ENVIRONMENT_VARIABLE = "TEAMSCALE_JAVA_PROFILER_CONFIG";
 
 	/** The logger. */
 	protected final Logger logger = LoggingUtils.getLogger(this);
@@ -84,8 +56,7 @@
 	}
 
 	/**
-	 * Lazily generated string representation of the command line arguments to print
-	 * to the log.
+	 * Lazily generated string representation of the command line arguments to print to the log.
 	 */
 	private Object getOptionsObjectToLog() {
 		return new Object() {
@@ -100,8 +71,7 @@
 	}
 
 	/**
-	 * Starts the http server, which waits for information about started and
-	 * finished tests.
+	 * Starts the http server, which waits for information about started and finished tests.
 	 */
 	private void initServer() throws Exception {
 		logger.info("Listening for test events on port {}.", options.getHttpServerPort());
@@ -137,146 +107,7 @@
 	protected abstract ResourceConfig initResourceConfig();
 
 	/**
-<<<<<<< HEAD
-	 * Called by the actual premain method once the agent is isolated from the rest of the application.
-	 */
-	public static void premain(String options, Instrumentation instrumentation) throws Exception {
-		String environmentConfigFile = System.getenv(CONFIG_ENVIRONMENT_VARIABLE);
-		if (StringUtils.isEmpty(options) && environmentConfigFile == null) {
-			// profiler was registered globally and no config was set explicitly by the user, thus ignore this process
-			// and don't profile anything
-			return;
-		}
-
-		DelayedLogger delayedLogger = new DelayedLogger();
-		checkForOtherAgents(delayedLogger);
-
-		TeamscaleCredentials credentials = TeamscalePropertiesUtils.parseCredentials();
-		AgentOptions agentOptions;
-		try {
-			agentOptions = AgentOptionsParser.parse(options, environmentConfigFile, credentials, delayedLogger);
-		} catch (AgentOptionParseException e) {
-			try (LoggingUtils.LoggingResources ignored = initializeFallbackLogging(options, delayedLogger)) {
-				delayedLogger.error("Failed to parse agent options: " + e.getMessage(), e);
-				System.err.println("Failed to parse agent options: " + e.getMessage());
-
-				// we perform actual logging output after writing to console to
-				// ensure the console is reached even in case of logging issues
-				// (see TS-23151). We use the Agent class here (same as below)
-				Logger logger = LoggingUtils.getLogger(Agent.class);
-				delayedLogger.logTo(logger);
-				throw e;
-			}
-		}
-
-		initializeLogging(agentOptions, delayedLogger);
-		Logger logger = LoggingUtils.getLogger(Agent.class);
-		delayedLogger.logTo(logger);
-
-		HttpUtils.setShouldValidateSsl(agentOptions.shouldValidateSsl());
-
-		logger.info("Starting JaCoCo's agent");
-		JacocoAgentBuilder agentBuilder = new JacocoAgentBuilder(agentOptions);
-		org.jacoco.agent.rt.internal_b6258fc.PreMain.premain(agentBuilder.createJacocoAgentOptions(), instrumentation);
-
-		AgentBase agent = agentBuilder.createAgent(instrumentation);
-		agent.registerShutdownHook();
-	}
-
-	private static void checkForOtherAgents(DelayedLogger delayedLogger) {
-		List<String> javaAgents = CollectionUtils.filter(ManagementFactory.getRuntimeMXBean().getInputArguments(),
-				s -> s.contains("-javaagent"));
-		if (javaAgents.size() > 1) {
-			delayedLogger.warn("Using multiple java agents could interfere with coverage recording.");
-		}
-		if (!javaAgents.get(0).contains("teamscale-jacoco-agent.jar")) {
-			delayedLogger.warn("For best results consider registering the Teamscale JaCoCo Agent first.");
-		}
-	}
-
-	/** Initializes logging during {@link #premain(String, Instrumentation)} and also logs the log directory. */
-	private static void initializeLogging(AgentOptions agentOptions, DelayedLogger logger) throws IOException {
-		if (agentOptions.isDebugLogging()) {
-			initializeDebugLogging(agentOptions, logger);
-		} else {
-			loggingResources = LoggingUtils.initializeLogging(agentOptions.getLoggingConfig());
-			logger.info("Logging to " + new LogDirectoryPropertyDefiner().getPropertyValue());
-		}
-	}
-
-	/**
-	 * Initializes debug logging during {@link #premain(String, Instrumentation)} and also logs the log directory if
-	 * given.
-	 */
-	private static void initializeDebugLogging(AgentOptions agentOptions, DelayedLogger logger) {
-		loggingResources = LoggingUtils.initializeDebugLogging(agentOptions.getDebugLogDirectory());
-		Path logDirectory = Paths.get(new DebugLogDirectoryPropertyDefiner().getPropertyValue());
-		if (FileSystemUtils.isValidPath(logDirectory.toString()) && Files.isWritable(logDirectory)) {
-			logger.info("Logging to " + logDirectory);
-		} else {
-			logger.warn("Could not create " + logDirectory + ". Logging to console only.");
-		}
-	}
-
-	/**
-	 * Initializes fallback logging in case of an error during the parsing of the options to {@link #premain(String,
-	 * Instrumentation)} (see TS-23151). This tries to extract the logging configuration and use this and falls back to
-	 * the default logger.
-	 */
-	private static LoggingResources initializeFallbackLogging(String premainOptions, DelayedLogger delayedLogger) {
-		if (premainOptions == null) {
-			return LoggingUtils.initializeDefaultLogging();
-		}
-
-		for (String optionPart : premainOptions.split(",")) {
-			if (optionPart.startsWith(AgentOptionsParser.LOGGING_CONFIG_OPTION + "=")) {
-				return createFallbackLoggerFromConfig(optionPart.split("=", 2)[1], delayedLogger);
-			}
-
-			if (optionPart.startsWith(AgentOptionsParser.CONFIG_FILE_OPTION + "=")) {
-				String configFileValue = optionPart.split("=", 2)[1];
-				Optional<String> loggingConfigLine = Optional.empty();
-				try {
-					File configFile = new FilePatternResolver(delayedLogger).parsePath(
-							AgentOptionsParser.CONFIG_FILE_OPTION, configFileValue).toFile();
-					loggingConfigLine = FileSystemUtils.readLinesUTF8(configFile).stream()
-							.filter(line -> line.startsWith(AgentOptionsParser.LOGGING_CONFIG_OPTION + "="))
-							.findFirst();
-				} catch (IOException | AgentOptionParseException e) {
-					delayedLogger.error("Failed to load configuration from " + configFileValue + ": " + e.getMessage(),
-							e);
-				}
-				if (loggingConfigLine.isPresent()) {
-					return createFallbackLoggerFromConfig(loggingConfigLine.get().split("=", 2)[1], delayedLogger);
-				}
-			}
-		}
-
-		return LoggingUtils.initializeDefaultLogging();
-	}
-
-	/** Creates a fallback logger using the given config file. */
-	private static LoggingResources createFallbackLoggerFromConfig(String configLocation, DelayedLogger delayedLogger) {
-		try {
-			return LoggingUtils.initializeLogging(
-					new FilePatternResolver(delayedLogger).parsePath(AgentOptionsParser.LOGGING_CONFIG_OPTION,
-							configLocation));
-		} catch (IOException | AgentOptionParseException e) {
-			String message = "Failed to load log configuration from location " + configLocation + ": " + e.getMessage();
-			delayedLogger.error(message, e);
-			// output the message to console as well, as this might
-			// otherwise not make it to the user
-			System.err.println(message);
-			return LoggingUtils.initializeDefaultLogging();
-		}
-	}
-
-	/**
 	 * Registers a shutdown hook that stops the timer and dumps coverage a final time.
-=======
-	 * Registers a shutdown hook that stops the timer and dumps coverage a final
-	 * time.
->>>>>>> 1792a11f
 	 */
 	void registerShutdownHook() {
 		Runtime.getRuntime().addShutdownHook(new Thread(() -> {
