/*-------------------------------------------------------------------------+
|                                                                          |
| Copyright (c) 2009-2018 CQSE GmbH                                        |
|                                                                          |
+-------------------------------------------------------------------------*/
package com.teamscale.jacoco.agent;

import com.teamscale.jacoco.agent.options.AgentOptions;
import com.teamscale.jacoco.agent.store.IXmlStore;
import com.teamscale.jacoco.agent.store.UploadStoreException;
import com.teamscale.jacoco.agent.util.Benchmark;
import com.teamscale.jacoco.agent.util.Timer;
import com.teamscale.report.jacoco.JaCoCoXmlReportGenerator;
import com.teamscale.report.jacoco.dump.Dump;
import spark.Request;
import spark.Response;

import java.io.IOException;
import java.lang.instrument.Instrumentation;
import java.time.Duration;
import java.util.Optional;

import org.jacoco.agent.rt.IAgent;

import static com.teamscale.jacoco.agent.util.LoggingUtils.wrap;


/**
 * A wrapper around the JaCoCo Java agent that automatically triggers a dump and XML conversion based on a time
 * interval.
 */
public class Agent extends AgentBase {

	/** Path parameter placeholder used in the http requests. */
	private static final String PARTITION_PARAMETER = ":partition";

	/** Converts binary data to XML. */
	private JaCoCoXmlReportGenerator generator;

	/** Regular dump task. */
	private Timer timer;

	/** Stores the XML files. */
	protected final IXmlStore store;

<<<<<<< HEAD
	/** Constructor. */
	/*package*/ Agent(AgentOptions options, IAgent jacocoAgent) throws IllegalStateException, UploadStoreException, IOException {
		super(options, jacocoAgent);
=======
	public Agent(AgentOptions options, Instrumentation instrumentation)
			throws IllegalStateException, UploadStoreException {

		super(options);
>>>>>>> bc10b057

		store = options.createStore(instrumentation);
		logger.info("Storage method: {}", store.describe());

		generator = new JaCoCoXmlReportGenerator(options.getClassDirectoriesOrZips(),
				options.getLocationIncludeFilter(),
				options.getDuplicateClassFileBehavior(), wrap(logger));

		if (options.shouldDumpInIntervals()) {
			timer = new Timer(this::dumpReport, Duration.ofMinutes(options.getDumpIntervalInMinutes()));
			timer.start();
			logger.info("Dumping every {} minutes.", options.getDumpIntervalInMinutes());
		}
		if (options.getTeamscaleServerOptions().partition != null) {
			controller.setSessionId(options.getTeamscaleServerOptions().partition);
		}
	}

	@Override
	protected void initServerEndpoints() {
<<<<<<< HEAD
		service.get("/partition", (request, response) -> Optional.ofNullable(options.teamscaleServer.partition).orElse(""));
=======
		get("/partition", (request, response) ->
				Optional.ofNullable(options.getTeamscaleServerOptions().partition).orElse(""));
>>>>>>> bc10b057

		service.post("/dump", this::handleDump);
		service.post("/reset", this::handleReset);
		service.post("/partition/" + PARTITION_PARAMETER, this::handleSetPartition);
	}

	/** Handles dumping a XML coverage report for coverage collected until now. */
	private String handleDump(Request request, Response response) {
		logger.debug("Dumping report triggered via HTTP request");
		dumpReport();
		response.status(204);
		return "";
	}

	/** Handles resetting of coverage. */
	private String handleReset(Request request, Response response) {
		logger.debug("Resetting coverage triggered via HTTP request");
		controller.reset();
		response.status(204);
		return "";
	}

	/** Handles setting the partition name. */
	private String handleSetPartition(Request request, Response response) {
		String partition = request.params(PARTITION_PARAMETER);
		if (partition == null || partition.isEmpty()) {
			logger.error("Partition missing in " + request.url() + "! Expected /partition/Some%20Partition%20Name.");

			response.status(400);
			return "Partition name is missing!";
		}

		logger.debug("Changing partition name to " + partition);
		controller.setSessionId(partition);
		options.getTeamscaleServerOptions().partition = partition;

		response.status(204);
		return "";
	}

	@Override
	protected void prepareShutdown() {
		if (timer != null) {
			timer.stop();
		}
		if (options.shouldDumpOnExit()) {
			dumpReport();
		}
	}

	/**
	 * Dumps the current execution data, converts it and writes it to the {@link #store}. Logs any errors, never throws
	 * an exception.
	 */
	private void dumpReport() {
		logger.debug("Starting dump");

		try {
			dumpReportUnsafe();
		} catch (Throwable t) {
			// we want to catch anything in order to avoid crashing the whole system under test
			logger.error("Dump job failed with an exception", t);
		}
	}

	private void dumpReportUnsafe() {
		Dump dump;
		try {
			dump = controller.dumpAndReset();
		} catch (JacocoRuntimeController.DumpException e) {
			logger.error("Dumping failed, retrying later", e);
			return;
		}

		String xml;
		try (Benchmark benchmark = new Benchmark("Generating the XML report")) {
			xml = generator.convert(dump);
		} catch (IOException e) {
			logger.error("Converting binary dump to XML failed", e);
			return;
		}

		store.store(xml);
	}
}<|MERGE_RESOLUTION|>--- conflicted
+++ resolved
@@ -43,16 +43,9 @@
 	/** Stores the XML files. */
 	protected final IXmlStore store;
 
-<<<<<<< HEAD
 	/** Constructor. */
-	/*package*/ Agent(AgentOptions options, IAgent jacocoAgent) throws IllegalStateException, UploadStoreException, IOException {
+	public Agent(AgentOptions options, Instrumentation  instrumentation, IAgent jacocoAgent) throws IllegalStateException, UploadStoreException, IOException {
 		super(options, jacocoAgent);
-=======
-	public Agent(AgentOptions options, Instrumentation instrumentation)
-			throws IllegalStateException, UploadStoreException {
-
-		super(options);
->>>>>>> bc10b057
 
 		store = options.createStore(instrumentation);
 		logger.info("Storage method: {}", store.describe());
@@ -73,12 +66,7 @@
 
 	@Override
 	protected void initServerEndpoints() {
-<<<<<<< HEAD
-		service.get("/partition", (request, response) -> Optional.ofNullable(options.teamscaleServer.partition).orElse(""));
-=======
-		get("/partition", (request, response) ->
-				Optional.ofNullable(options.getTeamscaleServerOptions().partition).orElse(""));
->>>>>>> bc10b057
+		service.get("/partition", (request, response) -> Optional.ofNullable(options.getTeamscaleServerOptions().partition).orElse(""));
 
 		service.post("/dump", this::handleDump);
 		service.post("/reset", this::handleReset);
