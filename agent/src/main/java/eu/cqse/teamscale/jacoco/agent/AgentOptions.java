--- conflicted
+++ resolved
@@ -47,7 +47,6 @@
  */
 public class AgentOptions {
 
-<<<<<<< HEAD
 	/**
 	 * Thrown if option parsing fails.
 	 */
@@ -175,10 +174,24 @@
 			handleOption(optionPart);
 		}
 
-		validate();
-	}
-
-	/**
+		// If we want to send coverage directly to Teamscale, but no commit is set
+        // try to read the commit from the manifest
+        if (!teamscaleServer.hasAllRequiredFieldsNull() && teamscaleServer.commit == null) {
+            teamscaleServer.commit = getCommitFromManifest();
+        }validate();
+	}
+
+	/** Reads the Branch and Timestamp entries from the MANIFEST.MF if they exist. */
+    private CommitDescriptor getCommitFromManifest() {
+        if (Manifests.exists("Branch") && Manifests.exists("Timestamp")) {
+            String branch = Manifests.read("Branch");
+            String timestamp = Manifests.read("Timestamp");
+            return new CommitDescriptor(branch, timestamp);
+        }
+        return null;
+    }
+
+    /**
 	 * @see #originalOptionsString
 	 */
 	public String getOriginalOptionsString() {
@@ -581,417 +594,5 @@
 		String pathWithoutExtension = StringUtils.removeLastPart(pathInsideJar, '.');
 		return new JavaNames().getQualifiedClassName(pathWithoutExtension);
 	}
-=======
-    /**
-     * Thrown if option parsing fails.
-     */
-    public static class AgentOptionParseException extends Exception {
-
-        /**
-         * Serialization ID.
-         */
-        private static final long serialVersionUID = 1L;
-
-        /**
-         * Constructor.
-         */
-        public AgentOptionParseException(String message) {
-            super(message);
-        }
-
-        /**
-         * Constructor.
-         */
-        public AgentOptionParseException(String message, Throwable cause) {
-            super(message, cause);
-        }
-
-    }
-
-    /**
-     * The original options passed to the agent.
-     */
-    private final String originalOptionsString;
-
-    /**
-     * The directories and/or zips that contain all class files being profiled.
-     */
-    private List<File> classDirectoriesOrZips = new ArrayList<>();
-
-    /**
-     * Include patterns to apply during JaCoCo's traversal of class files. If null
-     * then everything is included.
-     */
-    private WildcardMatcher locationIncludeFilters = null;
-
-    /**
-     * Exclude patterns to apply during JaCoCo's traversal of class files. If null
-     * then nothing is excluded.
-     */
-    private WildcardMatcher locationExcludeFilters = null;
-
-    /**
-     * The logging configuration file.
-     */
-    private Path loggingConfig = null;
-
-    /**
-     * The directory to write the XML traces to.
-     */
-    private Path outputDir = null;
-
-    /**
-     * The URL to which to upload coverage zips.
-     */
-    private HttpUrl uploadUrl = null;
-
-    /**
-     * Additional meta data files to upload together with the coverage XML.
-     */
-    private List<Path> additionalMetaDataFiles = new ArrayList<>();
-
-    /**
-     * The interval in minutes for dumping XML data.
-     */
-    private int dumpIntervalInMinutes = 60;
-
-    /**
-     * Whether to ignore duplicate, non-identical class files.
-     */
-    private boolean shouldIgnoreDuplicateClassFiles = true;
-
-    /**
-     * Include patterns to pass on to JaCoCo.
-     */
-    private String jacocoIncludes = null;
-
-    /**
-     * Exclude patterns to pass on to JaCoCo.
-     */
-    private String jacocoExcludes = null;
-
-    /**
-     * Additional user-provided options to pass to JaCoCo.
-     */
-    private PairList<String, String> additionalJacocoOptions = new PairList<>();
-
-    /** The teamscale server to which coverage should be uploaded. */
-    private TeamscaleServer teamscaleServer = new TeamscaleServer();
-
-    /**
-     * Parses the given command-line options.
-     */
-    public AgentOptions(String options) throws AgentOptionParseException {
-        this.originalOptionsString = options;
-
-        if (StringUtils.isEmpty(options)) {
-            throw new AgentOptionParseException(
-                    "No agent options given. You must at least provide an output directory (out)"
-                            + " and a classes directory (class-dir)");
-        }
-
-        String[] optionParts = options.split(",");
-        for (String optionPart : optionParts) {
-            handleOption(optionPart);
-        }
-
-        // If we want to send coverage directly to Teamscale, but no commit is set
-        // try to read the commit from the manifest
-        if (!teamscaleServer.hasAllRequiredFieldsNull() && teamscaleServer.commit == null) {
-            teamscaleServer.commit = getCommitFromManifest();
-        }
-
-        validate();
-    }
-
-    /** Reads the Branch and Timestamp entries from the MANIFEST.MF if they exist. */
-    private CommitDescriptor getCommitFromManifest() {
-        if (Manifests.exists("Branch") && Manifests.exists("Timestamp")) {
-            String branch = Manifests.read("Branch");
-            String timestamp = Manifests.read("Timestamp");
-            return new CommitDescriptor(branch, timestamp);
-        }
-        return null;
-    }
-
-    /**
-     * @see #originalOptionsString
-     */
-    public String getOriginalOptionsString() {
-        return originalOptionsString;
-    }
-
-    /**
-     * Validates the options and throws an exception if they're not valid.
-     */
-    private void validate() throws AgentOptionParseException {
-        Validator validator = new Validator();
-
-        validator.isFalse(getClassDirectoriesOrZips().isEmpty(),
-                "You must specify at least one directory or zip that contains class files");
-        for (File path: classDirectoriesOrZips) {
-            validator.isTrue(path.exists(), "Path '" + path + "' does not exist");
-            validator.isTrue(path.canRead(), "Path '" + path + "' is not readable");
-        }
-
-        validator.ensure(() -> {
-            CCSMAssert.isNotNull(outputDir, "You must specify an output directory");
-            FileSystemUtils.ensureDirectoryExists(outputDir.toFile());
-        });
-
-        if (loggingConfig != null) {
-            validator.ensure(() -> {
-                CCSMAssert.isTrue(Files.exists(loggingConfig),
-                        "The path provided for the logging configuration does not exist: " + loggingConfig);
-                CCSMAssert.isTrue(Files.isRegularFile(loggingConfig),
-                        "The path provided for the logging configuration is not a file: " + loggingConfig);
-                CCSMAssert.isTrue(Files.isReadable(loggingConfig),
-                        "The file provided for the logging configuration is not readable: " + loggingConfig);
-                CCSMAssert.isTrue(FileSystemUtils.getFileExtension(loggingConfig.toFile()).equalsIgnoreCase("xml"),
-                        "The logging configuration file must have the file extension .xml and be a valid XML file");
-            });
-        }
-
-        validator.isFalse(uploadUrl == null && !additionalMetaDataFiles.isEmpty(),
-                "You specified additional meta data files to be uploaded but did not configure an upload URL");
-
-        validator.isTrue(teamscaleServer.hasAllRequiredFieldsNull() || teamscaleServer.hasAllRequiredFieldsSet(),
-                "You did provide some options prefixed with 'teamscale-', but not all required ones!");
-
-        if (!validator.isValid()) {
-            throw new AgentOptionParseException("Invalid options given: " + validator.getErrorMessage());
-        }
-    }
-
-    /**
-     * Parses and stores the given option in the format <code>key=value</code>.
-     */
-    private void handleOption(String optionPart) throws AgentOptionParseException {
-        String[] keyAndValue = optionPart.split("=", 2);
-        if (keyAndValue.length < 2) {
-            throw new AgentOptionParseException("Got an option without any value: " + optionPart);
-        }
-
-        String key = keyAndValue[0];
-        String value = keyAndValue[1];
-
-        switch (key.toLowerCase()) {
-            case "logging-config":
-                loggingConfig = parsePath(key, value);
-                break;
-            case "interval":
-                try {
-                    dumpIntervalInMinutes = Integer.parseInt(value);
-                } catch (NumberFormatException e) {
-                    throw new AgentOptionParseException("Non-numeric value given for option 'interval'");
-                }
-                break;
-            case "out":
-                outputDir = parsePath(key, value);
-                break;
-            case "upload-url":
-                uploadUrl = parseUrl(value);
-                if (uploadUrl == null) {
-                    throw new AgentOptionParseException("Invalid URL given for option 'upload-url'");
-                }
-                break;
-            case "upload-metadata":
-                try {
-                    additionalMetaDataFiles = CollectionUtils.map(splitMultiOptionValue(value), Paths::get);
-                } catch (InvalidPathException e) {
-                    throw new AgentOptionParseException("Invalid path given for option 'upload-metadata'");
-                }
-                break;
-            case "ignore-duplicates":
-                shouldIgnoreDuplicateClassFiles = Boolean.parseBoolean(value);
-                break;
-            case "includes":
-                jacocoIncludes = value.replaceAll(";", ":");
-                locationIncludeFilters = new WildcardMatcher(jacocoIncludes);
-                break;
-            case "excludes":
-                jacocoExcludes = value.replaceAll(";", ":");
-                locationExcludeFilters = new WildcardMatcher(jacocoExcludes);
-                break;
-            case "class-dir":
-                classDirectoriesOrZips = CollectionUtils.map(splitMultiOptionValue(value), File::new);
-                break;
-            case "teamscale-server-url":
-                teamscaleServer.url = parseUrl(value);
-                if (teamscaleServer.url == null) {
-                    throw new AgentOptionParseException("Invalid URL " + value + " given for option 'teamscale-server-url'!");
-                }
-                break;
-            case "teamscale-project":
-                teamscaleServer.project = value;
-                break;
-            case "teamscale-user":
-                teamscaleServer.userName = value;
-                break;
-            case "teamscale-access-token":
-                teamscaleServer.userAccessToken = value;
-                break;
-            case "teamscale-partition":
-                teamscaleServer.partition = value;
-                break;
-            case "teamscale-commit":
-                teamscaleServer.commit = parseCommit(value);
-                break;
-            case "teamscale-message":
-                teamscaleServer.message = value;
-                break;
-            default:
-                if (key.toLowerCase().startsWith("jacoco-")) {
-                    additionalJacocoOptions.add(key.substring(7), value);
-                    break;
-                }
-
-                throw new AgentOptionParseException("Unknown option: " + key);
-        }
-    }
-
-    /**
-     * Parses the given value as a {@link Path}.
-     */
-    private static Path parsePath(String optionName, String value) throws AgentOptionParseException {
-        try {
-            return Paths.get(value);
-        } catch (InvalidPathException e) {
-            throw new AgentOptionParseException("Invalid path given for option " + optionName + ": " + value, e);
-        }
-    }
-
-    /**
-     * Parses the given value as a URL or returns <code>null</code> if that fails.
-     */
-    private static HttpUrl parseUrl(String value) {
-        // default to HTTP if no scheme is given
-        if (!value.startsWith("http://") && !value.startsWith("https://")) {
-            value = "http://" + value;
-        }
-
-        return HttpUrl.parse(value);
-    }
-
-
-    /**
-     * Parses the the string representation of a commit to a  {@link CommitDescriptor} object.
-     * <p>
-     * The expected format is "branch:timestamp".
-     */
-    private static CommitDescriptor parseCommit(String commit) throws AgentOptionParseException {
-        String[] split = commit.split(":");
-        if (split.length != 2) {
-            throw new AgentOptionParseException("Invalid commit given " + commit);
-        }
-        return new CommitDescriptor(split[0], split[1]);
-    }
-
-    /**
-     * Splits the given value at semicolons.
-     */
-    private static List<String> splitMultiOptionValue(String value) {
-        return Arrays.asList(value.split(";"));
-    }
-
-    /**
-     * Returns the options to pass to the JaCoCo agent.
-     */
-    public String createJacocoAgentOptions() {
-        StringBuilder builder = new StringBuilder("output=none");
-        if (jacocoIncludes != null) {
-            builder.append(",includes=").append(jacocoIncludes);
-        }
-        if (jacocoExcludes != null) {
-            builder.append(",excludes=").append(jacocoExcludes);
-        }
-
-        additionalJacocoOptions.forEach((key, value) -> {
-            builder.append(",").append(key).append("=").append(value);
-        });
-
-        return builder.toString();
-    }
-
-    /**
-     * @see #classDirectoriesOrZips
-     */
-    public List<File> getClassDirectoriesOrZips() {
-        return classDirectoriesOrZips;
-    }
-
-    /**
-     * @see #locationIncludeFilters
-     * @see #locationExcludeFilters
-     */
-    public Predicate<String> getLocationIncludeFilter() {
-        return path -> {
-            String className = getClassName(path);
-            // first check includes
-            if (locationIncludeFilters != null && !locationIncludeFilters.matches(className)) {
-                return false;
-            }
-            // if they match, check excludes
-            return locationExcludeFilters == null || !locationExcludeFilters.matches(className);
-        };
-    }
-
-    /**
-     * Creates the store to use for the coverage XMLs.
-     */
-    public IXmlStore createStore() {
-        TimestampedFileStore fileStore = new TimestampedFileStore(outputDir);
-        if (uploadUrl != null) {
-            return new HttpUploadStore(fileStore, uploadUrl, additionalMetaDataFiles);
-        }
-        if (teamscaleServer.hasAllRequiredFieldsSet()) {
-            return new TeamscaleUploadStore(fileStore, teamscaleServer);
-        }
-        return fileStore;
-    }
-
-    /**
-     * @see #dumpIntervalInMinutes
-     */
-    public int getDumpIntervalInMinutes() {
-        return dumpIntervalInMinutes;
-    }
-
-    /**
-     * @see #shouldIgnoreDuplicateClassFiles
-     */
-    public boolean shouldIgnoreDuplicateClassFiles() {
-        return shouldIgnoreDuplicateClassFiles;
-    }
-
-    /**
-     * @see #loggingConfig
-     */
-    public Path getLoggingConfig() {
-        return loggingConfig;
-    }
-
-    /**
-     * @see #loggingConfig
-     */
-    public void setLoggingConfig(Path loggingConfig) {
-        this.loggingConfig = loggingConfig;
-    }
-
-    /**
-     * Returns the normalized class name of the given class file's path.
-     */
-    /* package */
-    static String getClassName(String path) {
-        String[] parts = FileSystemUtils.normalizeSeparators(path).split("@");
-        if (parts.length == 0) {
-            return "";
-        }
-
-        String pathInsideJar = parts[parts.length - 1];
-        String pathWithoutExtension = StringUtils.removeLastPart(pathInsideJar, '.');
-        return new JavaNames().getQualifiedClassName(pathWithoutExtension);
-    }
->>>>>>> 69eee9b9
 
 }