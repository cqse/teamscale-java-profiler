--- conflicted
+++ resolved
@@ -1,12 +1,5 @@
 package eu.cqse.teamscale.jacoco.agent;
 
-<<<<<<< HEAD
-import eu.cqse.teamscale.jacoco.util.LoggingUtils;
-import org.apache.logging.log4j.LogManager;
-import org.apache.logging.log4j.Logger;
-
-=======
->>>>>>> cd646b8a
 import java.lang.instrument.Instrumentation;
 import java.lang.reflect.Method;
 import java.net.URL;
@@ -26,40 +19,18 @@
 	 * resetting the context classloader.
 	 */
 	public static void premain(String options, Instrumentation instrumentation) throws Exception {
-<<<<<<< HEAD
-		AgentOptions agentOptions;
-		DelayedLogger delayedLogger = new DelayedLogger();
-		try {
-			agentOptions = AgentOptionsParser.parse(options, delayedLogger);
-		} catch (AgentOptionParseException e) {
-			LoggingUtils.initializeDefaultLogging();
-			Logger logger = LogManager.getLogger(PreMain.class);
-			delayedLogger.logTo(logger);
-			logger.fatal("Failed to parse agent options: " + e.getMessage(), e);
-			System.err.println("Failed to parse agent options: " + e.getMessage());
-			throw e;
-		}
-=======
 		ClassLoader contextClassLoader = Thread.currentThread().getContextClassLoader();
->>>>>>> cd646b8a
 
 		URL agentJarUrl = PreMain.class.getProtectionDomain().getCodeSource().getLocation();
 		URLClassLoader classloader = new URLClassLoader(new URL[]{agentJarUrl}, null);
 		Thread.currentThread().setContextClassLoader(classloader);
 
-<<<<<<< HEAD
-		Logger logger = LogManager.getLogger(Agent.class);
-		delayedLogger.logTo(logger);
-		logger.info("Starting JaCoCo's agent");
-		org.jacoco.agent.rt.internal_c13123e.PreMain.premain(agentOptions.createJacocoAgentOptions(), instrumentation);
-=======
 		// we must use reflection to access the agent's methods because we don't share
 		// the agent's classloader
 		String agentName = PreMain.class.getPackage().getName() + ".AgentBase";
 		Class<?> agentClass = classloader.loadClass(agentName);
 		Method method = agentClass.getMethod("premain", String.class, Instrumentation.class);
 		method.invoke(null, options, instrumentation);
->>>>>>> cd646b8a
 
 		Thread.currentThread().setContextClassLoader(contextClassLoader);
 	}
