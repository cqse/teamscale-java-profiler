<<<<<<< HEAD
plugins {
	id 'de.fntsoftware.gradle.markdown-to-pdf' version '1.0.1'
}

apply plugin: 'java'
apply plugin: 'application'
=======
>>>>>>> 94153545
apply plugin: 'com.github.johnrengelman.shadow'
apply plugin: 'application'

dependencies {
	compile 'org.conqat:org.conqat.lib.commons:0.20160822'
	compile 'org.apache.commons:commons-lang3:3.7'
	compile 'org.apache.commons:commons-exec:1.3'
}

mainClassName = 'eu.cqse.teamscale.jacoco.javaws.Main'

shadowJar {
	baseName = 'teamscale-javaws-wrapper'
	classifier = null
	version = rootProject.appVersion
}

startShadowScripts {
	applicationName = 'javaws'
}

distributions {
	shadow {
		baseName = 'javaws'
		contents {
			from(readmeToPdf) {
				into 'documentation'
				rename 'README.pdf', 'userguide.pdf'
			}

			from(project(':eu.cqse.teamscale.jacoco.agent').tasks.readmeToPdf) {
				rename('README.pdf', 'agent-userguide.pdf')
				into 'documentation'
			}
			
			from(project(':eu.cqse.teamscale.jacoco.agent').tasks.shadowJar) {
				rename(/.*/, 'agent.jar')
			}
		}
	}
}<|MERGE_RESOLUTION|>--- conflicted
+++ resolved
@@ -1,12 +1,9 @@
-<<<<<<< HEAD
 plugins {
 	id 'de.fntsoftware.gradle.markdown-to-pdf' version '1.0.1'
 }
 
 apply plugin: 'java'
 apply plugin: 'application'
-=======
->>>>>>> 94153545
 apply plugin: 'com.github.johnrengelman.shadow'
 apply plugin: 'application'
 
@@ -41,7 +38,7 @@
 				rename('README.pdf', 'agent-userguide.pdf')
 				into 'documentation'
 			}
-			
+
 			from(project(':eu.cqse.teamscale.jacoco.agent').tasks.shadowJar) {
 				rename(/.*/, 'agent.jar')
 			}
