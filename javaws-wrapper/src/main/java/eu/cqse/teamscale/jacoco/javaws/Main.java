--- conflicted
+++ resolved
@@ -46,7 +46,6 @@
 		new Main().run(args, workingDirectory);
 	}
 
-<<<<<<< HEAD
 	private static void handleInstallation(String[] args, Path workingDirectory) {
 		try {
 			WindowsInstallation installation = new WindowsInstallation(workingDirectory);
@@ -66,12 +65,7 @@
 		}
 	}
 
-	/**
-	 * Contains the actual logic to run the wrapper.
-	 */
-=======
 	/** Contains the actual logic to run the wrapper. */
->>>>>>> e1e6a2e6
 	private void run(String[] args, Path workingDirectory)
 			throws InterruptedException, ConfigurationException, IOException {
 		Path configFile = workingDirectory.resolve(PROPERTIES_FILENAME).toAbsolutePath();
