--- conflicted
+++ resolved
@@ -62,14 +62,9 @@
 	private void runGenerator(String testDataFolder,
 							  EDuplicateClassFileBehavior duplicateClassFileBehavior) throws IOException {
 		File classFileFolder = useTestFile(testDataFolder);
-<<<<<<< HEAD
-		AntPatternIncludeFilter includeFilter = new AntPatternIncludeFilter(CollectionUtils.emptyList(),
-				CollectionUtils.emptyList());
+		ClasspathWildcardIncludeFilter includeFilter = new ClasspathWildcardIncludeFilter(null, null);
 		long currentTime = System.currentTimeMillis();
 		String outputFilePath = "test-coverage-" + currentTime + ".xml";
-=======
-		ClasspathWildcardIncludeFilter includeFilter = new ClasspathWildcardIncludeFilter(null, null);
->>>>>>> fd14b7ed
 		new JaCoCoXmlReportGenerator(Collections.singletonList(classFileFolder), includeFilter,
 				duplicateClassFileBehavior,
 				mock(ILogger.class)).convert(createDummyDump(), outputFilePath);
