--- conflicted
+++ resolved
@@ -1,12 +1,9 @@
-<<<<<<< HEAD
-=======
 pluginManagement {
     plugins {
         kotlin("jvm") version "2.1.0"
     }
 }
 
->>>>>>> 4ab0d8a1
 plugins {
     id("org.gradle.toolchains.foojay-resolver-convention") version("0.9.0")
 }
