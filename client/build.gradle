<<<<<<< HEAD
buildscript {
    repositories {
        maven {
            url "https://plugins.gradle.org/m2/"
        }
    }
    dependencies {
        classpath 'de.sebastianboegl.gradle.plugins:shadow-log4j-transformer:2.2.0'
    }
=======
plugins {
	id 'com.github.johnrengelman.shadow' version '2.0.4'
>>>>>>> e4091f4e
}

apply plugin: 'java'
apply plugin: 'application'
// we don't want to cause conflicts between our dependencies and the target application
// since the agent will be loaded with the same class loader as the profiled application
// so we use plugin-shadow instead of shadow to relocate all of our dependencies
apply plugin: 'com.github.johnrengelman.plugin-shadow'

ext {
	jacocoVersion = '0.7.9'
	outputVersion = rootProject.appVersion + "-jacoco-" + jacocoVersion
}

configurations {
	provided
}

sourceSets {
	main { compileClasspath += configurations.provided }
}

dependencies {
	compile "org.jacoco:org.jacoco.core:$jacocoVersion"
	compile "org.jacoco:org.jacoco.report:$jacocoVersion"
	compile group: 'org.jacoco', name: 'org.jacoco.agent', version: jacocoVersion, classifier: 'runtime'
	provided "org.jacoco:org.jacoco.agent:$jacocoVersion"

	compile 'org.apache.logging.log4j:log4j-api:2.8.2'
	compile 'org.apache.logging.log4j:log4j-core:2.8.2'

	compile 'io.reactivex.rxjava2:rxjava:2.1.2'
	compile 'com.beust:jcommander:1.71'
	compile 'org.conqat:org.conqat.lib.commons:0.20160822'

	compile 'com.squareup.retrofit2:retrofit:2.4.0'

	testCompile 'junit:junit:4.12'
	testCompile 'org.assertj:assertj-core:3.8.0'
}

mainClassName = 'eu.cqse.teamscale.jacoco.client.Main'
shadowJar {
<<<<<<< HEAD
    baseName = 'teamscale-jacoco-client'
    classifier = null
    version = outputVersion
    manifest {
        attributes 'Premain-Class': 'eu.cqse.teamscale.jacoco.client.agent.Agent'
    }

    // ensures that log4j resource files are also relocated properly
    transform(de.sebastianboegl.gradle.plugins.shadow.transformers.Log4j2PluginsFileTransformer)
    transform(Log4JResourceTransformer)
=======
	baseName = 'teamscale-jacoco-client'
	classifier = null
	version = outputVersion
	manifest {
		attributes 'Premain-Class': 'eu.cqse.teamscale.jacoco.client.agent.Agent'
	}
>>>>>>> e4091f4e
}

startShadowScripts {
	applicationName = 'jacoco-client'
}

task doc(type: Exec) {
	def outputDir = file('build/doc')
	outputs.dir outputDir

	doFirst {
		mkdir outputDir
	}
	commandLine 'pandoc', 'USAGE.md', '-o', "$outputDir/userguide.pdf"
}

distributions {
	shadow {
		baseName = 'jacoco-client'
		contents {
			from(doc) {
				include '**'
				into 'documentation'
			}

			def agentJar = configurations.provided.find {
				def path = it.toString()
				path.contains('org.jacoco.agent') && !path.contains('runtime')
			}

			from(zipTree(agentJar)) {
				include 'jacocoagent.jar'
				into 'jacoco-agent'
			}
		}
	}
}

processResources {
	filesMatching('**/app.properties') {
		filter {
			it.replace('%APP_VERSION_TOKEN_REPLACED_DURING_BUILD%', rootProject.appVersion)
		}
	}
}

task dist {
	dependsOn shadowDistZip
}

task copyDockerFiles(type: Copy) {
	dependsOn shadowJar

	doFirst {
		mkdir 'build/docker'
	}

	from('src/docker') {
		include 'Dockerfile'
	}
	from(shadowJar) {
		rename(/.*/, 'agent.jar')
	}

	into 'build/docker'
}

task buildDockerImage(type: Exec) {
	dependsOn copyDockerFiles

	workingDir 'build/docker'
	commandLine 'docker', 'build', '.', '-t', "cqse/teamscale-jacoco-client:${outputVersion}"
}

task tagDockerImage(type: Exec) {
	dependsOn buildDockerImage

	commandLine 'docker', 'tag', "cqse/teamscale-jacoco-client:${outputVersion}", "registry.cqse.eu/cqse/teamscale-jacoco-client:${outputVersion}"
}

task publishDockerImageInternal(type: Exec) {
	dependsOn tagDockerImage

	commandLine 'docker', 'push', "registry.cqse.eu/cqse/teamscale-jacoco-client:${outputVersion}"
}

task loginDockerHub(type: Exec) {
	commandLine 'docker', 'login', '-u', 'cqsestreitel', '-p', System.env.DOCKER_HUB_PASSWORD
}

task publishDockerImageDockerHub(type: Exec) {
	dependsOn tagDockerImage, loginDockerHub

	commandLine 'docker', 'push', "cqse/teamscale-jacoco-client:${outputVersion}"
}

task dockerInternal(dependsOn: publishDockerImageInternal)
task dockerHub(dependsOn: publishDockerImageDockerHub)
<|MERGE_RESOLUTION|>--- conflicted
+++ resolved
@@ -1,4 +1,3 @@
-<<<<<<< HEAD
 buildscript {
     repositories {
         maven {
@@ -8,10 +7,6 @@
     dependencies {
         classpath 'de.sebastianboegl.gradle.plugins:shadow-log4j-transformer:2.2.0'
     }
-=======
-plugins {
-	id 'com.github.johnrengelman.shadow' version '2.0.4'
->>>>>>> e4091f4e
 }
 
 apply plugin: 'java'
@@ -55,7 +50,6 @@
 
 mainClassName = 'eu.cqse.teamscale.jacoco.client.Main'
 shadowJar {
-<<<<<<< HEAD
     baseName = 'teamscale-jacoco-client'
     classifier = null
     version = outputVersion
@@ -66,14 +60,6 @@
     // ensures that log4j resource files are also relocated properly
     transform(de.sebastianboegl.gradle.plugins.shadow.transformers.Log4j2PluginsFileTransformer)
     transform(Log4JResourceTransformer)
-=======
-	baseName = 'teamscale-jacoco-client'
-	classifier = null
-	version = outputVersion
-	manifest {
-		attributes 'Premain-Class': 'eu.cqse.teamscale.jacoco.client.agent.Agent'
-	}
->>>>>>> e4091f4e
 }
 
 startShadowScripts {
