--- conflicted
+++ resolved
@@ -40,11 +40,8 @@
 tasks.register<MavenExec>("build") {
 	group = "build"
 	description = "Builds the project and runs tests"
-<<<<<<< HEAD
 	dependsOn(":agent:publishToMavenLocal")
 	dependsOn(":teamscale-client:publishToMavenLocal")
-=======
->>>>>>> 43fa715a
 	args(
 		"verify",
 		"-Drevision=${project.version}",
@@ -55,11 +52,8 @@
 tasks.register<MavenExec>("publishToMavenLocal") {
 	group = "publishing"
 	description = "Publishes the project to the local Maven repository"
-<<<<<<< HEAD
 	dependsOn(":agent:publishToMavenLocal")
 	dependsOn(":teamscale-client:publishToMavenLocal")
-=======
->>>>>>> 43fa715a
 	args(
 		"install",
 		"-Drevision=${project.version}",
