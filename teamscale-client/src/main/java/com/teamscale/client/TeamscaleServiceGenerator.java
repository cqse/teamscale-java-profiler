--- conflicted
+++ resolved
@@ -3,69 +3,45 @@
 import eu.cqse.teamscale.client.HttpUtils;
 import okhttp3.HttpUrl;
 import okhttp3.Interceptor;
+import okhttp3.OkHttpClient;
 import okhttp3.Request;
 import okhttp3.Response;
 import retrofit2.Retrofit;
-import retrofit2.converter.moshi.MoshiConverterFactory;
+import retrofit2.converter.gson.GsonConverterFactory;
 
-<<<<<<< HEAD
+import java.io.File;
 import java.io.IOException;
-=======
-import java.io.File;
->>>>>>> 03689b87
 import java.util.Base64;
+import java.util.concurrent.TimeUnit;
 
 /** Helper class for generating a teamscale compatible service. */
 public class TeamscaleServiceGenerator {
 
 	/**
-	 * Generates a {@link Retrofit} instance for the given service, which uses basic auth to authenticate against the
-	 * server and which sets the accept header to json.
+	 * Generates a {@link Retrofit} instance for the given
+	 * service, which uses basic auth to authenticate against the server and which sets the accept header to json.
 	 */
-<<<<<<< HEAD
 	public static <S> S createService(Class<S> serviceClass, HttpUrl baseUrl, String username, String accessToken) {
 		Retrofit retrofit = HttpUtils.createRetrofit(
-				retrofitBuilder -> retrofitBuilder.baseUrl(baseUrl).addConverterFactory(GsonConverterFactory.create()),
+				retrofitBuilder -> retrofitBuilder.baseUrl(baseUrl).addConverterFactory(MoshiConverterFactory.create()),
 				okHttpBuilder -> okHttpBuilder
 						.addInterceptor(TeamscaleServiceGenerator.getBasicAuthInterceptor(username, accessToken))
 						.addInterceptor(new AcceptJsonInterceptor())
 		);
 		return retrofit.create(serviceClass);
-=======
-	public static <S> S createService(Class<S> serviceClass, HttpUrl baseUrl, String username, String password) {
-		OkHttpClient client = getDefaultOkHttpClient(username, password);
-		return createService(serviceClass, baseUrl, client);
 	}
-
-	public static <S> S createServiceWithRequestLogging(Class<S> serviceClass, HttpUrl baseUrl, String username,
+public static <S> S createServiceWithRequestLogging(Class<S> serviceClass, HttpUrl baseUrl, String username,
 														String password, File file) {
-		OkHttpClient client = getDefaultOkHttpClient(username, password).newBuilder()
-				.addInterceptor(new FileLoggingInterceptor(file)).build();
-		return createService(serviceClass, baseUrl, client);
-	}
-
-	private static <S> S createService(Class<S> serviceClass, HttpUrl baseUrl, OkHttpClient client) {
-		Retrofit retrofit = new Retrofit.Builder()
-				.baseUrl(baseUrl)
-				.client(client)
-				.addConverterFactory(MoshiConverterFactory.create())
-				.build();
+		Retrofit retrofit = HttpUtils.createRetrofit(
+				retrofitBuilder -> retrofitBuilder.baseUrl(baseUrl).addConverterFactory(MoshiConverterFactory.create()),
+				okHttpBuilder -> okHttpBuilder
+						.addInterceptor(TeamscaleServiceGenerator.getBasicAuthInterceptor(username, accessToken))
+						.addInterceptor(new AcceptJsonInterceptor()
+						.addInterceptor(new FileLoggingInterceptor(file)))
+		);
 		return retrofit.create(serviceClass);
 	}
 
-	private static OkHttpClient getDefaultOkHttpClient(String username, String password) {
-		OkHttpClient.Builder httpClient = new OkHttpClient.Builder();
-		httpClient.connectTimeout(60, TimeUnit.SECONDS);
-		httpClient.readTimeout(60, TimeUnit.SECONDS);
-		httpClient.writeTimeout(60, TimeUnit.SECONDS);
-
-		httpClient.addInterceptor(TeamscaleServiceGenerator.getBasicAuthInterceptor(username, password));
-		httpClient.addInterceptor(chain -> chain.proceed(chain.request().newBuilder()
-				.header("Accept", "application/json").build()));
-
-		return httpClient.build();
->>>>>>> 03689b87
-	}
 
 	/**
 	 * Sets an <code>Accept: application/json</code> header on all requests.
