package com.teamscale.client

import okhttp3.MultipartBody
import okhttp3.RequestBody
import okhttp3.ResponseBody
import retrofit2.Call
import retrofit2.Retrofit
import retrofit2.http.*
import java.io.IOException

/** [Retrofit] API specification for Teamscale. */
interface ITeamscaleService {

	/**
	 * Report upload API.
	 *
	 * @param commit           A branch and timestamp to upload the report to. Can be null if revision is specified.
	 * @param moveToLastCommit Whether to move the upload timestamp to right after the last commit
	 * @param revision         This parameter allows passing a revision instead of a timestamp. Can be null if a
	 *                         timestamp is given.
	 * @param partition        The name of the logical partition to store the results into. All existing data in this
	 *                         partition will be invalidated. A partition typically corresponds to one analysis run,
	 *                         i.e., if there are two independent builds/runs, they must use different partitions.
	 * @apiNote [How to Upload External Analysis Results to Teamscale](https://docs.teamscale.com/howto/uploading-external-results/#upload-via-command-line)
	 * for details.
	 */
	@Multipart
	@POST("api/v2024.7.0/projects/{projectId}/external-analysis/session/auto-create/report")
	fun uploadExternalReport(
		@Path("projectId") projectId: String,
		@Query("format") format: String,
		@Query("t") commit: CommitDescriptor?,
		@Query("revision") revision: String?,
		@Query("repository") repository: String?,
		@Query("movetolastcommit") moveToLastCommit: Boolean?,
		@Query("partition") partition: String,
		@Query("message") message: String,
		@Part("report") report: RequestBody
	): Call<ResponseBody>

	/**
	 * Add multiple files into an existing session.
	 */
	@Multipart
	@POST("api/v2024.7.0/projects/{projectId}/external-analysis/session/{sessionId}/report")
	fun uploadExternalReports(
		@Path("projectId") projectId: String,
		@Path("sessionId") sessionId: String,
		@Query("format") format: String,
		@Part report: List<MultipartBody.Part>
	): Call<ResponseBody>

	/** Uploads reports in an auto-create session. */
	@Multipart
	@POST("api/v2024.7.0/projects/{projectId}/external-analysis/session/auto-create/report")
	fun uploadExternalReports(
		@Path("projectId") projectId: String,
		@Query("format") format: EReportFormat,
		@Query("t") commit: CommitDescriptor?,
		@Query("revision") revision: String?,
		@Query("repository") repository: String?,
		@Query("movetolastcommit") moveToLastCommit: Boolean,
		@Query("partition") partition: String,
		@Query("message") message: String,
		@Part report: List<MultipartBody.Part>
	): Call<ResponseBody>

	/** Creates an external report session, which allows to upload reports in multiple formats as one commit. */
	@POST("api/v2024.7.0/projects/{projectId}/external-analysis/session")
	fun createSession(
		@Path("projectId") projectId: String,
		@Query("t") commit: CommitDescriptor?,
		@Query("revision") revision: String?,
		@Query("repository") repository: String?,
		@Query("movetolastcommit") moveToLastCommit: Boolean,
		@Query("partition") partition: String,
		@Query("message") message: String
	): Call<String>

	/** Commits/closes the given session. */
	@POST("api/v2024.7.0/projects/{projectId}/external-analysis/session/{sessionId}")
	fun commitSession(
		@Path("projectId") projectId: String,
		@Path("sessionId") sessionId: String
	): Call<Void>

	/**
	 * Report upload API for multiple reports at once. This is an overloaded version that takes a string as report
	 * format so that consumers can add support for new report formats without requiring changes to teamscale-client.
	 *
	 * @see uploadExternalReport
	 */
	@Multipart
	@POST("api/v2024.7.0/projects/{projectId}/external-analysis/session/auto-create/report")
	fun uploadExternalReports(
		@Path("projectId") projectId: String,
		@Query("format") format: String,
		@Query("t") commit: CommitDescriptor?,
		@Query("revision") revision: String?,
		@Query("repository") repository: String?,
		@Query("movetolastcommit") moveToLastCommit: Boolean,
		@Query("partition") partition: String,
		@Query("message") message: String,
		@Part report: List<MultipartBody.Part>
	): Call<ResponseBody>

	/** Retrieve clustered impacted tests based on the given available tests and baseline timestamp. */
	@PUT("api/v2024.7.0/projects/{projectId}/impacted-tests")
	fun getImpactedTests(
		@Path("projectId") projectId: String,
		@Query("baseline") baseline: String?,
		@Query("baseline-revision") baselineRevision: String?,
		@Query("end") end: CommitDescriptor?,
		@Query("end-revision") endRevision: String?,
		@Query("repository") repository: String?,
		@Query("partitions") partitions: List<String>,
		@Query("include-non-impacted") includeNonImpacted: Boolean,
		@Query("include-failed-and-skipped") includeFailedAndSkippedTests: Boolean,
		@Query("ensure-processed") ensureProcessed: Boolean,
		@Query("include-added-tests") includeAddedTests: Boolean,
		@Body availableTests: List<TestWithClusterId>
	): Call<List<PrioritizableTestCluster>>

	/** Retrieve unclustered impacted tests based on all tests known to Teamscale and the given baseline timestamp. */
	@GET("api/v2024.7.0/projects/{projectId}/impacted-tests")
	fun getImpactedTests(
		@Path("projectId") projectId: String,
		@Query("baseline") baseline: String?,
		@Query("baseline-revision") baselineRevision: String?,
		@Query("end") end: CommitDescriptor?,
		@Query("end-revision") endRevision: String?,
		@Query("repository") repository: String?,
		@Query("partitions") partitions: List<String>,
		@Query("include-non-impacted") includeNonImpacted: Boolean,
		@Query("include-failed-and-skipped") includeFailedAndSkippedTests: Boolean,
		@Query("ensure-processed") ensureProcessed: Boolean,
		@Query("include-added-tests") includeAddedTests: Boolean
	): Call<List<PrioritizableTest>>

<<<<<<< HEAD
=======
	/** Registers a profiler to Teamscale and returns the profiler configuration it should be started with.  */
	@Deprecated("This is here for compatibility with older Teamscale version; remove after these are no longer supported.")
	@POST("api/v9.4.0/running-profilers")
	fun registerProfilerLegacy(
		@Query("configuration-id") configurationId: String?,
		@Body processInformation: ProcessInformation?
	): Call<ResponseBody>

	/** Updates the profiler infos and sets the profiler to still alive.  */
	@Deprecated("This is here for compatibility with older Teamscale version; remove after these are no longer supported.")
	@PUT("api/v9.4.0/running-profilers/{profilerId}")
	fun sendHeartbeatLegacy(
		@Path("profilerId") profilerId: String?,
		@Body profilerInfo: ProfilerInfo?
	): Call<ResponseBody>

>>>>>>> fc07cc2c
	/** Removes the profiler identified by given ID.  */
	@Deprecated("This is here for compatibility with older Teamscale version; remove after these are no longer supported.")
	@DELETE("api/v2024.7.0/running-profilers/{profilerId}")
	fun unregisterProfilerLegacy(@Path("profilerId") profilerId: String?): Call<ResponseBody>

	/** Registers a profiler to Teamscale and returns the profiler configuration it should be started with.  */
	@POST("api/v2024.7.0/profilers")
	fun registerProfiler(
		@Query("configuration-id") configurationId: String?,
		@Body processInformation: ProcessInformation?
	): Call<ResponseBody>

	/** Updates the profiler infos and sets the profiler to still alive.  */
	@PUT("api/v2024.7.0/profilers/{profilerId}")
	fun sendHeartbeat(
		@Path("profilerId") profilerId: String,
		@Body profilerInfo: ProfilerInfo?
	): Call<ResponseBody>

	/** Removes the profiler identified by given ID.  */
	@DELETE("api/v2024.7.0/profilers/{profilerId}")
	fun unregisterProfiler(@Path("profilerId") profilerId: String): Call<ResponseBody>

	/** Send logs to Teamscale  */
	@POST("api/v2024.7.0/profilers/{profilerId}/logs")
	fun postProfilerLog(
		@Path("profilerId") profilerId: String,
		@Body logEntries: List<ProfilerLogEntry?>?
	): Call<Void>
}

/**
 * Uploads the given report body to Teamscale as blocking call with movetolastcommit set to false.
 *
 * @return Returns the request body if successful, otherwise throws an IOException.
 */
@Throws(IOException::class)
fun ITeamscaleService.uploadReport(
	projectId: String,
	commit: CommitDescriptor?,
	revision: String?,
	repository: String?,
	partition: String,
	reportFormat: EReportFormat,
	message: String,
	report: RequestBody
): String {
	var commitNull = commit
	var moveToLastCommit: Boolean? = false
	if (revision != null) {
		// When uploading to a revision, we don't need commit adjustment.
		commitNull = null
		moveToLastCommit = null
	}

	try {
		val response = uploadExternalReport(
			projectId, reportFormat.name, commitNull, revision, repository, moveToLastCommit, partition, message, report
		).execute()

		val body = response.body()
		if (response.isSuccessful) {
			return body?.string() ?: ""
		}

		val errorBody = HttpUtils.getErrorBodyStringSafe(response)
		throw IOException("Request failed with error code ${response.code()}. Response body: $errorBody")
	} catch (e: IOException) {
		throw IOException("Failed to upload report. ${e.message}", e)
	}
}<|MERGE_RESOLUTION|>--- conflicted
+++ resolved
@@ -137,25 +137,6 @@
 		@Query("include-added-tests") includeAddedTests: Boolean
 	): Call<List<PrioritizableTest>>
 
-<<<<<<< HEAD
-=======
-	/** Registers a profiler to Teamscale and returns the profiler configuration it should be started with.  */
-	@Deprecated("This is here for compatibility with older Teamscale version; remove after these are no longer supported.")
-	@POST("api/v9.4.0/running-profilers")
-	fun registerProfilerLegacy(
-		@Query("configuration-id") configurationId: String?,
-		@Body processInformation: ProcessInformation?
-	): Call<ResponseBody>
-
-	/** Updates the profiler infos and sets the profiler to still alive.  */
-	@Deprecated("This is here for compatibility with older Teamscale version; remove after these are no longer supported.")
-	@PUT("api/v9.4.0/running-profilers/{profilerId}")
-	fun sendHeartbeatLegacy(
-		@Path("profilerId") profilerId: String?,
-		@Body profilerInfo: ProfilerInfo?
-	): Call<ResponseBody>
-
->>>>>>> fc07cc2c
 	/** Removes the profiler identified by given ID.  */
 	@Deprecated("This is here for compatibility with older Teamscale version; remove after these are no longer supported.")
 	@DELETE("api/v2024.7.0/running-profilers/{profilerId}")
