--- conflicted
+++ resolved
@@ -47,21 +47,13 @@
 
 When master has accumulated changes you want to release, please perform the following on master in a single commit:
 
-<<<<<<< HEAD
 - Update [the changelog](CHANGELOG.md) and move all changes from the _Next release_ section to a new version, e.g., `21.3.0`.
 - Update the [build.gradle](build.gradle)'s `appVersion` accordingly.
 - Commit and push your changes.
 - Create a GitHub Release tag with the same version number and the text from the changelog.
 - Once the [build for the tag](https://github.com/cqse/teamscale-jacoco-agent/actions/workflows/actions.yml) is successful, inform the release crew on Slack ([`#release-crew` via Slack](https://app.slack.com/client/T02FWLRP9/C9BPT4Y2W)) that the artifacts can now be promoted to Maven Central.
 - The release crew will then _Close_ and _Release_ the [staging repository](https://oss.sonatype.org/#stagingRepositories).
-=======
-- update [the changelog](CHANGELOG.md) and move all changes from the _Next release_ section to a new version, e.g. `21.3.0`
-- update the [build.gradle](build.gradle)'s `appVersion` accordingly
-- commit and push your changes
-- create a GitHub Release tag with the same version number and the text from the changelog.
-- After the build finished visit https://oss.sonatype.org/#stagingRepositories, close and release the staging repository.
-  The credential are stored in 1Password.
->>>>>>> 412c0577
+  The credentials are stored in 1Password.
 
 Releases are numbered according to semantic versioning (see full [changelog](CHANGELOG.md)).
 
@@ -73,4 +65,4 @@
 
 * change `ext.jacocoVersion` in the build script
 * `./gradlew dist`
-* **Do not commit unless you are upgrading to a newer version!**
+* **Do not commit unless you are upgrading to a newer version!**